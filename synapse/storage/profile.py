# -*- coding: utf-8 -*-
# Copyright 2014-2016 OpenMarket Ltd
# Copyright 2018 New Vector Ltd
#
# Licensed under the Apache License, Version 2.0 (the "License");
# you may not use this file except in compliance with the License.
# You may obtain a copy of the License at
#
#     http://www.apache.org/licenses/LICENSE-2.0
#
# Unless required by applicable law or agreed to in writing, software
# distributed under the License is distributed on an "AS IS" BASIS,
# WITHOUT WARRANTIES OR CONDITIONS OF ANY KIND, either express or implied.
# See the License for the specific language governing permissions and
# limitations under the License.

from twisted.internet import defer

from synapse.api.errors import StoreError
from synapse.storage.roommember import ProfileInfo

from ._base import SQLBaseStore

BATCH_SIZE = 100


class ProfileWorkerStore(SQLBaseStore):
    @defer.inlineCallbacks
    def get_profileinfo(self, user_localpart):
        try:
            profile = yield self._simple_select_one(
                table="profiles",
                keyvalues={"user_id": user_localpart},
                retcols=("displayname", "avatar_url"),
                desc="get_profileinfo",
            )
        except StoreError as e:
            if e.code == 404:
                # no match
                defer.returnValue(ProfileInfo(None, None))
                return
            else:
                raise

        defer.returnValue(
            ProfileInfo(
                avatar_url=profile['avatar_url'], display_name=profile['displayname']
            )
        )

    def get_profile_displayname(self, user_localpart):
        return self._simple_select_one_onecol(
            table="profiles",
            keyvalues={"user_id": user_localpart},
            retcol="displayname",
            desc="get_profile_displayname",
        )

    def get_profile_avatar_url(self, user_localpart):
        return self._simple_select_one_onecol(
            table="profiles",
            keyvalues={"user_id": user_localpart},
            retcol="avatar_url",
            desc="get_profile_avatar_url",
        )

    def get_latest_profile_replication_batch_number(self):
        def f(txn):
            txn.execute("SELECT MAX(batch) as maxbatch FROM profiles")
            rows = self.cursor_to_dict(txn)
            return rows[0]['maxbatch']
        return self.runInteraction(
            "get_latest_profile_replication_batch_number", f,
        )

    def get_profile_batch(self, batchnum):
        return self._simple_select_list(
            table="profiles",
            keyvalues={
                "batch": batchnum,
            },
            retcols=("user_id", "displayname", "avatar_url", "active"),
            desc="get_profile_batch",
        )

    def assign_profile_batch(self):
        def f(txn):
            sql = (
                "UPDATE profiles SET batch = "
                "(SELECT COALESCE(MAX(batch), -1) + 1 FROM profiles) "
                "WHERE user_id in ("
                "    SELECT user_id FROM profiles WHERE batch is NULL limit ?"
                ")"
            )
            txn.execute(sql, (BATCH_SIZE,))
            return txn.rowcount
        return self.runInteraction("assign_profile_batch", f)

    def get_replication_hosts(self):
        def f(txn):
            txn.execute("SELECT host, last_synced_batch FROM profile_replication_status")
            rows = self.cursor_to_dict(txn)
            return {r['host']: r['last_synced_batch'] for r in rows}
        return self.runInteraction("get_replication_hosts", f)

    def update_replication_batch_for_host(self, host, last_synced_batch):
        return self._simple_upsert(
            table="profile_replication_status",
            keyvalues={"host": host},
            values={
                "last_synced_batch": last_synced_batch,
            },
            desc="update_replication_batch_for_host",
        )

    def get_from_remote_profile_cache(self, user_id):
        return self._simple_select_one(
            table="remote_profile_cache",
            keyvalues={"user_id": user_id},
            retcols=("displayname", "avatar_url"),
            allow_none=True,
            desc="get_from_remote_profile_cache",
        )

<<<<<<< HEAD
    def set_profile_displayname(self, user_localpart, new_displayname, batchnum):
        return self._simple_upsert(
            table="profiles",
            keyvalues={"user_id": user_localpart},
            values={
                "displayname": new_displayname,
                "batch": batchnum,
            },
            desc="set_profile_displayname",
            lock=False  # we can do this because user_id has a unique index
=======
    def create_profile(self, user_localpart):
        return self._simple_insert(
            table="profiles", values={"user_id": user_localpart}, desc="create_profile"
>>>>>>> 6b0ddf8e
        )

    def set_profile_avatar_url(self, user_localpart, new_avatar_url, batchnum):
        return self._simple_upsert(
            table="profiles",
            keyvalues={"user_id": user_localpart},
            values={
                "avatar_url": new_avatar_url,
                "batch": batchnum,
            },
            desc="set_profile_avatar_url",
            lock=False  # we can do this because user_id has a unique index
        )

    def set_profile_active(self, user_localpart, active, hide, batchnum):
        values = {
            "active": int(active),
            "batch": batchnum,
        }
        if not active and not hide:
            # we are deactivating for real (not in hide mode)
            # so clear the profile.
            values["avatar_url"] = None
            values["displayname"] = None
        return self._simple_upsert(
            table="profiles",
            keyvalues={"user_id": user_localpart},
            values=values,
            desc="set_profile_active",
            lock=False  # we can do this because user_id has a unique index
        )


class ProfileStore(ProfileWorkerStore):
    def add_remote_profile_cache(self, user_id, displayname, avatar_url):
        """Ensure we are caching the remote user's profiles.

        This should only be called when `is_subscribed_remote_profile_for_user`
        would return true for the user.
        """
        return self._simple_upsert(
            table="remote_profile_cache",
            keyvalues={"user_id": user_id},
            values={
                "displayname": displayname,
                "avatar_url": avatar_url,
                "last_check": self._clock.time_msec(),
            },
            desc="add_remote_profile_cache",
        )

    def update_remote_profile_cache(self, user_id, displayname, avatar_url):
        return self._simple_update(
            table="remote_profile_cache",
            keyvalues={"user_id": user_id},
            values={
                "displayname": displayname,
                "avatar_url": avatar_url,
                "last_check": self._clock.time_msec(),
            },
            desc="update_remote_profile_cache",
        )

    @defer.inlineCallbacks
    def maybe_delete_remote_profile_cache(self, user_id):
        """Check if we still care about the remote user's profile, and if we
        don't then remove their profile from the cache
        """
        subscribed = yield self.is_subscribed_remote_profile_for_user(user_id)
        if not subscribed:
            yield self._simple_delete(
                table="remote_profile_cache",
                keyvalues={"user_id": user_id},
                desc="delete_remote_profile_cache",
            )

    def get_remote_profile_cache_entries_that_expire(self, last_checked):
        """Get all users who haven't been checked since `last_checked`
        """

        def _get_remote_profile_cache_entries_that_expire_txn(txn):
            sql = """
                SELECT user_id, displayname, avatar_url
                FROM remote_profile_cache
                WHERE last_check < ?
            """

            txn.execute(sql, (last_checked,))

            return self.cursor_to_dict(txn)

        return self.runInteraction(
            "get_remote_profile_cache_entries_that_expire",
            _get_remote_profile_cache_entries_that_expire_txn,
        )

    @defer.inlineCallbacks
    def is_subscribed_remote_profile_for_user(self, user_id):
        """Check whether we are interested in a remote user's profile.
        """
        res = yield self._simple_select_one_onecol(
            table="group_users",
            keyvalues={"user_id": user_id},
            retcol="user_id",
            allow_none=True,
            desc="should_update_remote_profile_cache_for_user",
        )

        if res:
            defer.returnValue(True)

        res = yield self._simple_select_one_onecol(
            table="group_invites",
            keyvalues={"user_id": user_id},
            retcol="user_id",
            allow_none=True,
            desc="should_update_remote_profile_cache_for_user",
        )

        if res:
            defer.returnValue(True)<|MERGE_RESOLUTION|>--- conflicted
+++ resolved
@@ -122,7 +122,6 @@
             desc="get_from_remote_profile_cache",
         )
 
-<<<<<<< HEAD
     def set_profile_displayname(self, user_localpart, new_displayname, batchnum):
         return self._simple_upsert(
             table="profiles",
@@ -133,11 +132,6 @@
             },
             desc="set_profile_displayname",
             lock=False  # we can do this because user_id has a unique index
-=======
-    def create_profile(self, user_localpart):
-        return self._simple_insert(
-            table="profiles", values={"user_id": user_localpart}, desc="create_profile"
->>>>>>> 6b0ddf8e
         )
 
     def set_profile_avatar_url(self, user_localpart, new_avatar_url, batchnum):
