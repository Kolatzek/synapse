# -*- coding: utf-8 -*-
# Copyright 2017 Vector Creations Ltd
#
# Licensed under the Apache License, Version 2.0 (the "License");
# you may not use this file except in compliance with the License.
# You may obtain a copy of the License at
#
#     http://www.apache.org/licenses/LICENSE-2.0
#
# Unless required by applicable law or agreed to in writing, software
# distributed under the License is distributed on an "AS IS" BASIS,
# WITHOUT WARRANTIES OR CONDITIONS OF ANY KIND, either express or implied.
# See the License for the specific language governing permissions and
# limitations under the License.

import logging
import re

from six import iteritems

from twisted.internet import defer

from synapse.api.constants import EventTypes, JoinRules
from synapse.storage.engines import PostgresEngine, Sqlite3Engine
from synapse.storage.state import StateFilter
from synapse.types import get_domain_from_id, get_localpart_from_id
from synapse.util.caches.descriptors import cached, cachedInlineCallbacks

from .state_deltas import StateDeltasStore

logger = logging.getLogger(__name__)


<<<<<<< HEAD
class UserDirectoryStore(StateDeltasStore):
    @cachedInlineCallbacks(cache_context=True)
    def is_room_world_readable_or_publicly_joinable(self, room_id, cache_context):
=======
class UserDirectoryStore(SQLBaseStore):
    @defer.inlineCallbacks
    def is_room_world_readable_or_publicly_joinable(self, room_id):
>>>>>>> b131cc77
        """Check if the room is either world_readable or publically joinable
        """

        # Create a state filter that only queries join and history state event
        types_to_filter = (
            (EventTypes.JoinRules, ""),
            (EventTypes.RoomHistoryVisibility, ""),
        )

        current_state_ids = yield self.get_filtered_current_state_ids(
            room_id, StateFilter.from_types(types_to_filter)
        )

        join_rules_id = current_state_ids.get((EventTypes.JoinRules, ""))
        if join_rules_id:
            join_rule_ev = yield self.get_event(join_rules_id, allow_none=True)
            if join_rule_ev:
                if join_rule_ev.content.get("join_rule") == JoinRules.PUBLIC:
                    defer.returnValue(True)

        hist_vis_id = current_state_ids.get((EventTypes.RoomHistoryVisibility, ""))
        if hist_vis_id:
            hist_vis_ev = yield self.get_event(hist_vis_id, allow_none=True)
            if hist_vis_ev:
                if hist_vis_ev.content.get("history_visibility") == "world_readable":
                    defer.returnValue(True)

        defer.returnValue(False)

    @defer.inlineCallbacks
    def add_users_to_public_room(self, room_id, user_ids):
        """Add user to the list of users in public rooms

        Args:
            room_id (str): A room_id that all users are in that is world_readable
                or publically joinable
            user_ids (list(str)): Users to add
        """
        yield self._simple_insert_many(
            table="users_in_public_rooms",
            values=[{"user_id": user_id, "room_id": room_id} for user_id in user_ids],
            desc="add_users_to_public_room",
        )
        for user_id in user_ids:
            self.get_user_in_public_room.invalidate((user_id,))

    def add_profiles_to_user_dir(self, room_id, users_with_profile):
        """Add profiles to the user directory

        Args:
            room_id (str): A room_id that all users are joined to
            users_with_profile (dict): Users to add to directory in the form of
                mapping of user_id -> ProfileInfo
        """
        if isinstance(self.database_engine, PostgresEngine):
            # We weight the loclpart most highly, then display name and finally
            # server name
            sql = """
                INSERT INTO user_directory_search(user_id, vector)
                VALUES (?,
                    setweight(to_tsvector('english', ?), 'A')
                    || setweight(to_tsvector('english', ?), 'D')
                    || setweight(to_tsvector('english', COALESCE(?, '')), 'B')
                )
            """
            args = (
                (
                    user_id,
                    get_localpart_from_id(user_id),
                    get_domain_from_id(user_id),
                    profile.display_name,
                )
                for user_id, profile in iteritems(users_with_profile)
            )
        elif isinstance(self.database_engine, Sqlite3Engine):
            sql = """
                INSERT INTO user_directory_search(user_id, value)
                VALUES (?,?)
            """
            args = (
                (
                    user_id,
                    "%s %s" % (user_id, p.display_name) if p.display_name else user_id,
                )
                for user_id, p in iteritems(users_with_profile)
            )
        else:
            # This should be unreachable.
            raise Exception("Unrecognized database engine")

        def _add_profiles_to_user_dir_txn(txn):
            txn.executemany(sql, args)
            self._simple_insert_many_txn(
                txn,
                table="user_directory",
                values=[
                    {
                        "user_id": user_id,
                        "room_id": room_id,
                        "display_name": profile.display_name,
                        "avatar_url": profile.avatar_url,
                    }
                    for user_id, profile in iteritems(users_with_profile)
                ],
            )
            for user_id in users_with_profile:
                txn.call_after(self.get_user_in_directory.invalidate, (user_id,))

        return self.runInteraction(
            "add_profiles_to_user_dir", _add_profiles_to_user_dir_txn
        )

    @defer.inlineCallbacks
    def update_user_in_user_dir(self, user_id, room_id):
        yield self._simple_update_one(
            table="user_directory",
            keyvalues={"user_id": user_id},
            updatevalues={"room_id": room_id},
            desc="update_user_in_user_dir",
        )
        self.get_user_in_directory.invalidate((user_id,))

    def update_profile_in_user_dir(self, user_id, display_name, avatar_url, room_id):
        def _update_profile_in_user_dir_txn(txn):
            new_entry = self._simple_upsert_txn(
                txn,
                table="user_directory",
                keyvalues={"user_id": user_id},
                insertion_values={"room_id": room_id},
                values={"display_name": display_name, "avatar_url": avatar_url},
                lock=False,  # We're only inserter
            )

            if isinstance(self.database_engine, PostgresEngine):
                # We weight the localpart most highly, then display name and finally
                # server name
                if self.database_engine.can_native_upsert:
                    sql = """
                        INSERT INTO user_directory_search(user_id, vector)
                        VALUES (?,
                            setweight(to_tsvector('english', ?), 'A')
                            || setweight(to_tsvector('english', ?), 'D')
                            || setweight(to_tsvector('english', COALESCE(?, '')), 'B')
                        ) ON CONFLICT (user_id) DO UPDATE SET vector=EXCLUDED.vector
                    """
                    txn.execute(
                        sql,
                        (
                            user_id,
                            get_localpart_from_id(user_id),
                            get_domain_from_id(user_id),
                            display_name,
                        ),
                    )
                else:
                    # TODO: Remove this code after we've bumped the minimum version
                    # of postgres to always support upserts, so we can get rid of
                    # `new_entry` usage
                    if new_entry is True:
                        sql = """
                            INSERT INTO user_directory_search(user_id, vector)
                            VALUES (?,
                                setweight(to_tsvector('english', ?), 'A')
                                || setweight(to_tsvector('english', ?), 'D')
                                || setweight(to_tsvector('english', COALESCE(?, '')), 'B')
                            )
                        """
                        txn.execute(
                            sql,
                            (
                                user_id,
                                get_localpart_from_id(user_id),
                                get_domain_from_id(user_id),
                                display_name,
                            ),
                        )
                    elif new_entry is False:
                        sql = """
                            UPDATE user_directory_search
                            SET vector = setweight(to_tsvector('english', ?), 'A')
                                || setweight(to_tsvector('english', ?), 'D')
                                || setweight(to_tsvector('english', COALESCE(?, '')), 'B')
                            WHERE user_id = ?
                        """
                        txn.execute(
                            sql,
                            (
                                get_localpart_from_id(user_id),
                                get_domain_from_id(user_id),
                                display_name,
                                user_id,
                            ),
                        )
                    else:
                        raise RuntimeError(
                            "upsert returned None when 'can_native_upsert' is False"
                        )
            elif isinstance(self.database_engine, Sqlite3Engine):
                value = "%s %s" % (user_id, display_name) if display_name else user_id
                self._simple_upsert_txn(
                    txn,
                    table="user_directory_search",
                    keyvalues={"user_id": user_id},
                    values={"value": value},
                    lock=False,  # We're only inserter
                )
            else:
                # This should be unreachable.
                raise Exception("Unrecognized database engine")

            txn.call_after(self.get_user_in_directory.invalidate, (user_id,))

        return self.runInteraction(
            "update_profile_in_user_dir", _update_profile_in_user_dir_txn
        )

    @defer.inlineCallbacks
    def update_user_in_public_user_list(self, user_id, room_id):
        yield self._simple_update_one(
            table="users_in_public_rooms",
            keyvalues={"user_id": user_id},
            updatevalues={"room_id": room_id},
            desc="update_user_in_public_user_list",
        )
        self.get_user_in_public_room.invalidate((user_id,))

    def remove_from_user_dir(self, user_id):
        def _remove_from_user_dir_txn(txn):
            self._simple_delete_txn(
                txn, table="user_directory", keyvalues={"user_id": user_id}
            )
            self._simple_delete_txn(
                txn, table="user_directory_search", keyvalues={"user_id": user_id}
            )
            self._simple_delete_txn(
                txn, table="users_in_public_rooms", keyvalues={"user_id": user_id}
            )
            txn.call_after(self.get_user_in_directory.invalidate, (user_id,))
            txn.call_after(self.get_user_in_public_room.invalidate, (user_id,))

        return self.runInteraction("remove_from_user_dir", _remove_from_user_dir_txn)

    @defer.inlineCallbacks
    def remove_from_user_in_public_room(self, user_id):
        yield self._simple_delete(
            table="users_in_public_rooms",
            keyvalues={"user_id": user_id},
            desc="remove_from_user_in_public_room",
        )
        self.get_user_in_public_room.invalidate((user_id,))

    def get_users_in_public_due_to_room(self, room_id):
        """Get all user_ids that are in the room directory because they're
        in the given room_id
        """
        return self._simple_select_onecol(
            table="users_in_public_rooms",
            keyvalues={"room_id": room_id},
            retcol="user_id",
            desc="get_users_in_public_due_to_room",
        )

    @defer.inlineCallbacks
    def get_users_in_dir_due_to_room(self, room_id):
        """Get all user_ids that are in the room directory because they're
        in the given room_id
        """
        user_ids_dir = yield self._simple_select_onecol(
            table="user_directory",
            keyvalues={"room_id": room_id},
            retcol="user_id",
            desc="get_users_in_dir_due_to_room",
        )

        user_ids_pub = yield self._simple_select_onecol(
            table="users_in_public_rooms",
            keyvalues={"room_id": room_id},
            retcol="user_id",
            desc="get_users_in_dir_due_to_room",
        )

        user_ids_share = yield self._simple_select_onecol(
            table="users_who_share_rooms",
            keyvalues={"room_id": room_id},
            retcol="user_id",
            desc="get_users_in_dir_due_to_room",
        )

        user_ids = set(user_ids_dir)
        user_ids.update(user_ids_pub)
        user_ids.update(user_ids_share)

        defer.returnValue(user_ids)

    def add_users_who_share_room(self, room_id, share_private, user_id_tuples):
        """Insert entries into the users_who_share_rooms table. The first
        user should be a local user.

        Args:
            room_id (str)
            share_private (bool): Is the room private
            user_id_tuples([(str, str)]): iterable of 2-tuple of user IDs.
        """

        def _add_users_who_share_room_txn(txn):
            self._simple_insert_many_txn(
                txn,
                table="users_who_share_rooms",
                values=[
                    {
                        "user_id": user_id,
                        "other_user_id": other_user_id,
                        "room_id": room_id,
                        "share_private": share_private,
                    }
                    for user_id, other_user_id in user_id_tuples
                ],
            )
            for user_id, other_user_id in user_id_tuples:
                txn.call_after(
                    self.get_users_who_share_room_from_dir.invalidate, (user_id,)
                )
                txn.call_after(
                    self.get_if_users_share_a_room.invalidate, (user_id, other_user_id)
                )

        return self.runInteraction(
            "add_users_who_share_room", _add_users_who_share_room_txn
        )

    def update_users_who_share_room(self, room_id, share_private, user_id_sets):
        """Updates entries in the users_who_share_rooms table. The first
        user should be a local user.

        Args:
            room_id (str)
            share_private (bool): Is the room private
            user_id_tuples([(str, str)]): iterable of 2-tuple of user IDs.
        """

        def _update_users_who_share_room_txn(txn):
            sql = """
                UPDATE users_who_share_rooms
                SET room_id = ?, share_private = ?
                WHERE user_id = ? AND other_user_id = ?
            """
            txn.executemany(
                sql, ((room_id, share_private, uid, oid) for uid, oid in user_id_sets)
            )
            for user_id, other_user_id in user_id_sets:
                txn.call_after(
                    self.get_users_who_share_room_from_dir.invalidate, (user_id,)
                )
                txn.call_after(
                    self.get_if_users_share_a_room.invalidate, (user_id, other_user_id)
                )

        return self.runInteraction(
            "update_users_who_share_room", _update_users_who_share_room_txn
        )

    def remove_user_who_share_room(self, user_id, other_user_id):
        """Deletes entries in the users_who_share_rooms table. The first
        user should be a local user.

        Args:
            room_id (str)
            share_private (bool): Is the room private
            user_id_tuples([(str, str)]): iterable of 2-tuple of user IDs.
        """

        def _remove_user_who_share_room_txn(txn):
            self._simple_delete_txn(
                txn,
                table="users_who_share_rooms",
                keyvalues={"user_id": user_id, "other_user_id": other_user_id},
            )
            txn.call_after(
                self.get_users_who_share_room_from_dir.invalidate, (user_id,)
            )
            txn.call_after(
                self.get_if_users_share_a_room.invalidate, (user_id, other_user_id)
            )

        return self.runInteraction(
            "remove_user_who_share_room", _remove_user_who_share_room_txn
        )

    @cached(max_entries=500000)
    def get_if_users_share_a_room(self, user_id, other_user_id):
        """Gets if users share a room.

        Args:
            user_id (str): Must be a local user_id
            other_user_id (str)

        Returns:
            bool|None: None if they don't share a room, otherwise whether they
            share a private room or not.
        """
        return self._simple_select_one_onecol(
            table="users_who_share_rooms",
            keyvalues={"user_id": user_id, "other_user_id": other_user_id},
            retcol="share_private",
            allow_none=True,
            desc="get_if_users_share_a_room",
        )

    @cachedInlineCallbacks(max_entries=500000, iterable=True)
    def get_users_who_share_room_from_dir(self, user_id):
        """Returns the set of users who share a room with `user_id`

        Args:
            user_id(str): Must be a local user

        Returns:
            dict: user_id -> share_private mapping
        """
        rows = yield self._simple_select_list(
            table="users_who_share_rooms",
            keyvalues={"user_id": user_id},
            retcols=("other_user_id", "share_private"),
            desc="get_users_who_share_room_with_user",
        )

        defer.returnValue({row["other_user_id"]: row["share_private"] for row in rows})

    def get_users_in_share_dir_with_room_id(self, user_id, room_id):
        """Get all user tuples that are in the users_who_share_rooms due to the
        given room_id.

        Returns:
            [(user_id, other_user_id)]: where one of the two will match the given
            user_id.
        """
        sql = """
            SELECT user_id, other_user_id FROM users_who_share_rooms
            WHERE room_id = ? AND (user_id = ? OR other_user_id = ?)
        """
        return self._execute(
            "get_users_in_share_dir_with_room_id", None, sql, room_id, user_id, user_id
        )

    @defer.inlineCallbacks
    def get_rooms_in_common_for_users(self, user_id, other_user_id):
        """Given two user_ids find out the list of rooms they share.
        """
        sql = """
            SELECT room_id FROM (
                SELECT c.room_id FROM current_state_events AS c
                INNER JOIN room_memberships USING (event_id)
                WHERE type = 'm.room.member'
                    AND membership = 'join'
                    AND state_key = ?
            ) AS f1 INNER JOIN (
                SELECT c.room_id FROM current_state_events AS c
                INNER JOIN room_memberships USING (event_id)
                WHERE type = 'm.room.member'
                    AND membership = 'join'
                    AND state_key = ?
            ) f2 USING (room_id)
        """

        rows = yield self._execute(
            "get_rooms_in_common_for_users", None, sql, user_id, other_user_id
        )

        defer.returnValue([room_id for room_id, in rows])

    def delete_all_from_user_dir(self):
        """Delete the entire user directory
        """

        def _delete_all_from_user_dir_txn(txn):
            txn.execute("DELETE FROM user_directory")
            txn.execute("DELETE FROM user_directory_search")
            txn.execute("DELETE FROM users_in_public_rooms")
            txn.execute("DELETE FROM users_who_share_rooms")
            txn.call_after(self.get_user_in_directory.invalidate_all)
            txn.call_after(self.get_user_in_public_room.invalidate_all)
            txn.call_after(self.get_users_who_share_room_from_dir.invalidate_all)
            txn.call_after(self.get_if_users_share_a_room.invalidate_all)

        return self.runInteraction(
            "delete_all_from_user_dir", _delete_all_from_user_dir_txn
        )

    @cached()
    def get_user_in_directory(self, user_id):
        return self._simple_select_one(
            table="user_directory",
            keyvalues={"user_id": user_id},
            retcols=("room_id", "display_name", "avatar_url"),
            allow_none=True,
            desc="get_user_in_directory",
        )

    @cached()
    def get_user_in_public_room(self, user_id):
        return self._simple_select_one(
            table="users_in_public_rooms",
            keyvalues={"user_id": user_id},
            retcols=("room_id",),
            allow_none=True,
            desc="get_user_in_public_room",
        )

    def get_user_directory_stream_pos(self):
        return self._simple_select_one_onecol(
            table="user_directory_stream_pos",
            keyvalues={},
            retcol="stream_id",
            desc="get_user_directory_stream_pos",
        )

    def update_user_directory_stream_pos(self, stream_id):
        return self._simple_update_one(
            table="user_directory_stream_pos",
            keyvalues={},
            updatevalues={"stream_id": stream_id},
            desc="update_user_directory_stream_pos",
        )

<<<<<<< HEAD
=======
    def get_current_state_deltas(self, prev_stream_id):
        prev_stream_id = int(prev_stream_id)
        if not self._curr_state_delta_stream_cache.has_any_entity_changed(
            prev_stream_id
        ):
            return []

        def get_current_state_deltas_txn(txn):
            # First we calculate the max stream id that will give us less than
            # N results.
            # We arbitarily limit to 100 stream_id entries to ensure we don't
            # select toooo many.
            sql = """
                SELECT stream_id, count(*)
                FROM current_state_delta_stream
                WHERE stream_id > ?
                GROUP BY stream_id
                ORDER BY stream_id ASC
                LIMIT 100
            """
            txn.execute(sql, (prev_stream_id,))

            total = 0
            max_stream_id = prev_stream_id
            for max_stream_id, count in txn:
                total += count
                if total > 100:
                    # We arbitarily limit to 100 entries to ensure we don't
                    # select toooo many.
                    break

            # Now actually get the deltas
            sql = """
                SELECT stream_id, room_id, type, state_key, event_id, prev_event_id
                FROM current_state_delta_stream
                WHERE ? < stream_id AND stream_id <= ?
                ORDER BY stream_id ASC
            """
            txn.execute(sql, (prev_stream_id, max_stream_id))
            return self.cursor_to_dict(txn)

        return self.runInteraction(
            "get_current_state_deltas", get_current_state_deltas_txn
        )

    def get_max_stream_id_in_current_state_deltas(self):
        return self._simple_select_one_onecol(
            table="current_state_delta_stream",
            keyvalues={},
            retcol="COALESCE(MAX(stream_id), -1)",
            desc="get_max_stream_id_in_current_state_deltas",
        )

>>>>>>> b131cc77
    @defer.inlineCallbacks
    def search_user_dir(self, user_id, search_term, limit):
        """Searches for users in directory

        Returns:
            dict of the form::

                {
                    "limited": <bool>,  # whether there were more results or not
                    "results": [  # Ordered by best match first
                        {
                            "user_id": <user_id>,
                            "display_name": <display_name>,
                            "avatar_url": <avatar_url>
                        }
                    ]
                }
        """

        if self.hs.config.user_directory_search_all_users:
            # make s.user_id null to keep the ordering algorithm happy
            join_clause = """
                CROSS JOIN (SELECT NULL as user_id) AS s
            """
            join_args = ()
            where_clause = "1=1"
        else:
            join_clause = """
                LEFT JOIN users_in_public_rooms AS p USING (user_id)
                LEFT JOIN (
                    SELECT other_user_id AS user_id FROM users_who_share_rooms
                    WHERE user_id = ? AND share_private
                ) AS s USING (user_id)
            """
            join_args = (user_id,)
            where_clause = "(s.user_id IS NOT NULL OR p.user_id IS NOT NULL)"

        if isinstance(self.database_engine, PostgresEngine):
            full_query, exact_query, prefix_query = _parse_query_postgres(search_term)

            # We order by rank and then if they have profile info
            # The ranking algorithm is hand tweaked for "best" results. Broadly
            # the idea is we give a higher weight to exact matches.
            # The array of numbers are the weights for the various part of the
            # search: (domain, _, display name, localpart)
            sql = """
                SELECT d.user_id AS user_id, display_name, avatar_url
                FROM user_directory_search
                INNER JOIN user_directory AS d USING (user_id)
                %s
                WHERE
                    %s
                    AND vector @@ to_tsquery('english', ?)
                ORDER BY
                    (CASE WHEN s.user_id IS NOT NULL THEN 4.0 ELSE 1.0 END)
                    * (CASE WHEN display_name IS NOT NULL THEN 1.2 ELSE 1.0 END)
                    * (CASE WHEN avatar_url IS NOT NULL THEN 1.2 ELSE 1.0 END)
                    * (
                        3 * ts_rank_cd(
                            '{0.1, 0.1, 0.9, 1.0}',
                            vector,
                            to_tsquery('english', ?),
                            8
                        )
                        + ts_rank_cd(
                            '{0.1, 0.1, 0.9, 1.0}',
                            vector,
                            to_tsquery('english', ?),
                            8
                        )
                    )
                    DESC,
                    display_name IS NULL,
                    avatar_url IS NULL
                LIMIT ?
            """ % (
                join_clause,
                where_clause,
            )
            args = join_args + (full_query, exact_query, prefix_query, limit + 1)
        elif isinstance(self.database_engine, Sqlite3Engine):
            search_query = _parse_query_sqlite(search_term)

            sql = """
                SELECT d.user_id AS user_id, display_name, avatar_url
                FROM user_directory_search
                INNER JOIN user_directory AS d USING (user_id)
                %s
                WHERE
                    %s
                    AND value MATCH ?
                ORDER BY
                    rank(matchinfo(user_directory_search)) DESC,
                    display_name IS NULL,
                    avatar_url IS NULL
                LIMIT ?
            """ % (
                join_clause,
                where_clause,
            )
            args = join_args + (search_query, limit + 1)
        else:
            # This should be unreachable.
            raise Exception("Unrecognized database engine")

        results = yield self._execute(
            "search_user_dir", self.cursor_to_dict, sql, *args
        )

        limited = len(results) > limit

        defer.returnValue({"limited": limited, "results": results})


def _parse_query_sqlite(search_term):
    """Takes a plain unicode string from the user and converts it into a form
    that can be passed to database.
    We use this so that we can add prefix matching, which isn't something
    that is supported by default.

    We specifically add both a prefix and non prefix matching term so that
    exact matches get ranked higher.
    """

    # Pull out the individual words, discarding any non-word characters.
    results = re.findall(r"([\w\-]+)", search_term, re.UNICODE)
    return " & ".join("(%s* OR %s)" % (result, result) for result in results)


def _parse_query_postgres(search_term):
    """Takes a plain unicode string from the user and converts it into a form
    that can be passed to database.
    We use this so that we can add prefix matching, which isn't something
    that is supported by default.
    """

    # Pull out the individual words, discarding any non-word characters.
    results = re.findall(r"([\w\-]+)", search_term, re.UNICODE)

    both = " & ".join("(%s:* | %s)" % (result, result) for result in results)
    exact = " & ".join("%s" % (result,) for result in results)
    prefix = " & ".join("%s:*" % (result,) for result in results)

    return both, exact, prefix<|MERGE_RESOLUTION|>--- conflicted
+++ resolved
@@ -31,15 +31,9 @@
 logger = logging.getLogger(__name__)
 
 
-<<<<<<< HEAD
 class UserDirectoryStore(StateDeltasStore):
-    @cachedInlineCallbacks(cache_context=True)
-    def is_room_world_readable_or_publicly_joinable(self, room_id, cache_context):
-=======
-class UserDirectoryStore(SQLBaseStore):
     @defer.inlineCallbacks
     def is_room_world_readable_or_publicly_joinable(self, room_id):
->>>>>>> b131cc77
         """Check if the room is either world_readable or publically joinable
         """
 
@@ -563,62 +557,6 @@
             desc="update_user_directory_stream_pos",
         )
 
-<<<<<<< HEAD
-=======
-    def get_current_state_deltas(self, prev_stream_id):
-        prev_stream_id = int(prev_stream_id)
-        if not self._curr_state_delta_stream_cache.has_any_entity_changed(
-            prev_stream_id
-        ):
-            return []
-
-        def get_current_state_deltas_txn(txn):
-            # First we calculate the max stream id that will give us less than
-            # N results.
-            # We arbitarily limit to 100 stream_id entries to ensure we don't
-            # select toooo many.
-            sql = """
-                SELECT stream_id, count(*)
-                FROM current_state_delta_stream
-                WHERE stream_id > ?
-                GROUP BY stream_id
-                ORDER BY stream_id ASC
-                LIMIT 100
-            """
-            txn.execute(sql, (prev_stream_id,))
-
-            total = 0
-            max_stream_id = prev_stream_id
-            for max_stream_id, count in txn:
-                total += count
-                if total > 100:
-                    # We arbitarily limit to 100 entries to ensure we don't
-                    # select toooo many.
-                    break
-
-            # Now actually get the deltas
-            sql = """
-                SELECT stream_id, room_id, type, state_key, event_id, prev_event_id
-                FROM current_state_delta_stream
-                WHERE ? < stream_id AND stream_id <= ?
-                ORDER BY stream_id ASC
-            """
-            txn.execute(sql, (prev_stream_id, max_stream_id))
-            return self.cursor_to_dict(txn)
-
-        return self.runInteraction(
-            "get_current_state_deltas", get_current_state_deltas_txn
-        )
-
-    def get_max_stream_id_in_current_state_deltas(self):
-        return self._simple_select_one_onecol(
-            table="current_state_delta_stream",
-            keyvalues={},
-            retcol="COALESCE(MAX(stream_id), -1)",
-            desc="get_max_stream_id_in_current_state_deltas",
-        )
-
->>>>>>> b131cc77
     @defer.inlineCallbacks
     def search_user_dir(self, user_id, search_term, limit):
         """Searches for users in directory
