--- conflicted
+++ resolved
@@ -114,15 +114,10 @@
         logger.info("Presence process_id is %r", self.process_id)
 
     def send_user_sync(self, user_id, is_syncing, last_sync_ms):
-<<<<<<< HEAD
-        return
-        self.hs.get_tcp_replication().send_user_sync(user_id, is_syncing, last_sync_ms)
-=======
         if self.hs.config.use_presence:
             self.hs.get_tcp_replication().send_user_sync(
                 user_id, is_syncing, last_sync_ms
             )
->>>>>>> 2aa7cc6a
 
     def mark_as_coming_online(self, user_id):
         """A user has started syncing. Send a UserSync to the master, unless they
@@ -219,14 +214,6 @@
         yield self.notify_from_replication(states, stream_id)
 
     def get_currently_syncing_users(self):
-<<<<<<< HEAD
-        # presence is disabled on matrix.org, so we return the empty set
-        return set()
-        return [
-            user_id for user_id, count in iteritems(self.user_to_num_current_syncs)
-            if count > 0
-        ]
-=======
         if self.hs.config.use_presence:
             return [
                 user_id for user_id, count in iteritems(self.user_to_num_current_syncs)
@@ -234,7 +221,6 @@
             ]
         else:
             return set()
->>>>>>> 2aa7cc6a
 
 
 class SynchrotronTyping(object):
