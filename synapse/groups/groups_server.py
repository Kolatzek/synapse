# -*- coding: utf-8 -*-
# Copyright 2017 Vector Creations Ltd
#
# Licensed under the Apache License, Version 2.0 (the "License");
# you may not use this file except in compliance with the License.
# You may obtain a copy of the License at
#
#     http://www.apache.org/licenses/LICENSE-2.0
#
# Unless required by applicable law or agreed to in writing, software
# distributed under the License is distributed on an "AS IS" BASIS,
# WITHOUT WARRANTIES OR CONDITIONS OF ANY KIND, either express or implied.
# See the License for the specific language governing permissions and
# limitations under the License.

import logging

from synapse.api.errors import SynapseError
from synapse.types import GroupID, RoomID, UserID, get_domain_from_id
from twisted.internet import defer

logger = logging.getLogger(__name__)


# TODO: Allow users to "knock" or simpkly join depending on rules
# TODO: Federation admin APIs
# TODO: is_priveged flag to users and is_public to users and rooms
# TODO: Audit log for admins (profile updates, membership changes, users who tried
#       to join but were rejected, etc)
# TODO: Flairs


class GroupsServerHandler(object):
    def __init__(self, hs):
        self.hs = hs
        self.store = hs.get_datastore()
        self.room_list_handler = hs.get_room_list_handler()
        self.auth = hs.get_auth()
        self.clock = hs.get_clock()
        self.keyring = hs.get_keyring()
        self.is_mine_id = hs.is_mine_id
        self.signing_key = hs.config.signing_key[0]
        self.server_name = hs.hostname
        self.attestations = hs.get_groups_attestation_signing()
        self.transport_client = hs.get_federation_transport_client()
        self.profile_handler = hs.get_profile_handler()

        # Ensure attestations get renewed
        hs.get_groups_attestation_renewer()

    @defer.inlineCallbacks
    def check_group_is_ours(self, group_id, requester_user_id,
                            and_exists=False, and_is_admin=None):
        """Check that the group is ours, and optionally if it exists.

        If group does exist then return group.

        Args:
            group_id (str)
            and_exists (bool): whether to also check if group exists
            and_is_admin (str): whether to also check if given str is a user_id
                that is an admin
        """
        if not self.is_mine_id(group_id):
            raise SynapseError(400, "Group not on this server")

        group = yield self.store.get_group(group_id)
        if and_exists and not group:
            raise SynapseError(404, "Unknown group")

        is_user_in_group = yield self.store.is_user_in_group(requester_user_id, group_id)
        if group and not is_user_in_group and not group["is_public"]:
            raise SynapseError(404, "Unknown group")

        if and_is_admin:
            is_admin = yield self.store.is_user_admin_in_group(group_id, and_is_admin)
            if not is_admin:
                raise SynapseError(403, "User is not admin in group")

        defer.returnValue(group)

    @defer.inlineCallbacks
    def get_group_summary(self, group_id, requester_user_id):
        """Get the summary for a group as seen by requester_user_id.

        The group summary consists of the profile of the room, and a curated
        list of users and rooms. These list *may* be organised by role/category.
        The roles/categories are ordered, and so are the users/rooms within them.

        A user/room may appear in multiple roles/categories.
        """
        yield self.check_group_is_ours(group_id, requester_user_id, and_exists=True)

        is_user_in_group = yield self.store.is_user_in_group(requester_user_id, group_id)

        profile = yield self.get_group_profile(group_id, requester_user_id)

        users, roles = yield self.store.get_users_for_summary_by_role(
            group_id, include_private=is_user_in_group,
        )

        # TODO: Add profiles to users

        rooms, categories = yield self.store.get_rooms_for_summary_by_category(
            group_id, include_private=is_user_in_group,
        )

        for room_entry in rooms:
            room_id = room_entry["room_id"]
            joined_users = yield self.store.get_users_in_room(room_id)
            entry = yield self.room_list_handler.generate_room_entry(
                room_id, len(joined_users),
                with_alias=False, allow_private=True,
            )
            entry = dict(entry)  # so we don't change whats cached
            entry.pop("room_id", None)

            room_entry["profile"] = entry

        rooms.sort(key=lambda e: e.get("order", 0))

        for entry in users:
            user_id = entry["user_id"]

            if not self.is_mine_id(requester_user_id):
                attestation = yield self.store.get_remote_attestation(group_id, user_id)
                if not attestation:
                    continue

                entry["attestation"] = attestation
            else:
                entry["attestation"] = self.attestations.create_attestation(
                    group_id, user_id,
                )

            user_profile = yield self.profile_handler.get_profile_from_cache(user_id)
            entry.update(user_profile)

        users.sort(key=lambda e: e.get("order", 0))

        membership_info = yield self.store.get_users_membership_info_in_group(
            group_id, requester_user_id,
        )

        defer.returnValue({
            "profile": profile,
            "users_section": {
                "users": users,
                "roles": roles,
                "total_user_count_estimate": 0,  # TODO
            },
            "rooms_section": {
                "rooms": rooms,
                "categories": categories,
                "total_room_count_estimate": 0,  # TODO
            },
            "user": membership_info,
        })

    @defer.inlineCallbacks
    def update_group_summary_room(self, group_id, requester_user_id,
                                  room_id, category_id, content):
        """Add/update a room to the group summary
        """
        yield self.check_group_is_ours(
            group_id,
            requester_user_id,
            and_exists=True,
            and_is_admin=requester_user_id,
        )

        RoomID.from_string(room_id)  # Ensure valid room id

        order = content.get("order", None)

        is_public = _parse_visibility_from_contents(content)

        yield self.store.add_room_to_summary(
            group_id=group_id,
            room_id=room_id,
            category_id=category_id,
            order=order,
            is_public=is_public,
        )

        defer.returnValue({})

    @defer.inlineCallbacks
    def delete_group_summary_room(self, group_id, requester_user_id,
                                  room_id, category_id):
        """Remove a room from the summary
        """
        yield self.check_group_is_ours(
            group_id,
            requester_user_id,
            and_exists=True,
            and_is_admin=requester_user_id,
        )

        yield self.store.remove_room_from_summary(
            group_id=group_id,
            room_id=room_id,
            category_id=category_id,
        )

        defer.returnValue({})

    @defer.inlineCallbacks
    def get_group_categories(self, group_id, requester_user_id):
        """Get all categories in a group (as seen by user)
        """
        yield self.check_group_is_ours(group_id, requester_user_id, and_exists=True)

        categories = yield self.store.get_group_categories(
            group_id=group_id,
        )
        defer.returnValue({"categories": categories})

    @defer.inlineCallbacks
    def get_group_category(self, group_id, requester_user_id, category_id):
        """Get a specific category in a group (as seen by user)
        """
        yield self.check_group_is_ours(group_id, requester_user_id, and_exists=True)

        res = yield self.store.get_group_category(
            group_id=group_id,
            category_id=category_id,
        )

        defer.returnValue(res)

    @defer.inlineCallbacks
    def update_group_category(self, group_id, requester_user_id, category_id, content):
        """Add/Update a group category
        """
        yield self.check_group_is_ours(
            group_id,
            requester_user_id,
            and_exists=True,
            and_is_admin=requester_user_id,
        )

        is_public = _parse_visibility_from_contents(content)
        profile = content.get("profile")

        yield self.store.upsert_group_category(
            group_id=group_id,
            category_id=category_id,
            is_public=is_public,
            profile=profile,
        )

        defer.returnValue({})

    @defer.inlineCallbacks
    def delete_group_category(self, group_id, requester_user_id, category_id):
        """Delete a group category
        """
        yield self.check_group_is_ours(
            group_id,
            requester_user_id,
            and_exists=True,
            and_is_admin=requester_user_id
        )

        yield self.store.remove_group_category(
            group_id=group_id,
            category_id=category_id,
        )

        defer.returnValue({})

    @defer.inlineCallbacks
    def get_group_roles(self, group_id, requester_user_id):
        """Get all roles in a group (as seen by user)
        """
        yield self.check_group_is_ours(group_id, requester_user_id, and_exists=True)

        roles = yield self.store.get_group_roles(
            group_id=group_id,
        )
        defer.returnValue({"roles": roles})

    @defer.inlineCallbacks
    def get_group_role(self, group_id, requester_user_id, role_id):
        """Get a specific role in a group (as seen by user)
        """
        yield self.check_group_is_ours(group_id, requester_user_id, and_exists=True)

        res = yield self.store.get_group_role(
            group_id=group_id,
            role_id=role_id,
        )
        defer.returnValue(res)

    @defer.inlineCallbacks
    def update_group_role(self, group_id, requester_user_id, role_id, content):
        """Add/update a role in a group
        """
        yield self.check_group_is_ours(
            group_id,
            requester_user_id,
            and_exists=True,
            and_is_admin=requester_user_id,
        )

        is_public = _parse_visibility_from_contents(content)

        profile = content.get("profile")

        yield self.store.upsert_group_role(
            group_id=group_id,
            role_id=role_id,
            is_public=is_public,
            profile=profile,
        )

        defer.returnValue({})

    @defer.inlineCallbacks
    def delete_group_role(self, group_id, requester_user_id, role_id):
        """Remove role from group
        """
        yield self.check_group_is_ours(
            group_id,
            requester_user_id,
            and_exists=True,
            and_is_admin=requester_user_id,
        )

        yield self.store.remove_group_role(
            group_id=group_id,
            role_id=role_id,
        )

        defer.returnValue({})

    @defer.inlineCallbacks
    def update_group_summary_user(self, group_id, requester_user_id, user_id, role_id,
                                  content):
        """Add/update a users entry in the group summary
        """
        yield self.check_group_is_ours(
            group_id, requester_user_id, and_exists=True, and_is_admin=requester_user_id,
        )

        order = content.get("order", None)

        is_public = _parse_visibility_from_contents(content)

        yield self.store.add_user_to_summary(
            group_id=group_id,
            user_id=user_id,
            role_id=role_id,
            order=order,
            is_public=is_public,
        )

        defer.returnValue({})

    @defer.inlineCallbacks
    def delete_group_summary_user(self, group_id, requester_user_id, user_id, role_id):
        """Remove a user from the group summary
        """
        yield self.check_group_is_ours(
            group_id, requester_user_id, and_exists=True, and_is_admin=requester_user_id,
        )

        yield self.store.remove_user_from_summary(
            group_id=group_id,
            user_id=user_id,
            role_id=role_id,
        )

        defer.returnValue({})

    @defer.inlineCallbacks
    def get_group_profile(self, group_id, requester_user_id):
        """Get the group profile as seen by requester_user_id
        """

        yield self.check_group_is_ours(group_id, requester_user_id)

        group_description = yield self.store.get_group(group_id)

        if group_description:
            defer.returnValue(group_description)
        else:
            raise SynapseError(404, "Unknown group")

    @defer.inlineCallbacks
    def update_group_profile(self, group_id, requester_user_id, content):
        """Update the group profile
        """
        yield self.check_group_is_ours(
            group_id, requester_user_id, and_exists=True, and_is_admin=requester_user_id,
        )

        profile = {}
        for keyname in ("name", "avatar_url", "short_description",
                        "long_description"):
            if keyname in content:
                value = content[keyname]
                if not isinstance(value, basestring):
                    raise SynapseError(400, "%r value is not a string" % (keyname,))
                profile[keyname] = value

        yield self.store.update_group_profile(group_id, profile)

    @defer.inlineCallbacks
    def get_users_in_group(self, group_id, requester_user_id):
        """Get the users in group as seen by requester_user_id.

        The ordering is arbitrary at the moment
        """

        yield self.check_group_is_ours(group_id, requester_user_id, and_exists=True)

        is_user_in_group = yield self.store.is_user_in_group(requester_user_id, group_id)

        user_results = yield self.store.get_users_in_group(
            group_id, include_private=is_user_in_group,
        )

        chunk = []
        for user_result in user_results:
            g_user_id = user_result["user_id"]
            is_public = user_result["is_public"]

            entry = {"user_id": g_user_id}

            profile = yield self.profile_handler.get_profile_from_cache(g_user_id)
            entry.update(profile)

            if not is_public:
                entry["is_public"] = False

            if not self.is_mine_id(g_user_id):
                attestation = yield self.store.get_remote_attestation(group_id, g_user_id)
                if not attestation:
                    continue

                entry["attestation"] = attestation
            else:
                entry["attestation"] = self.attestations.create_attestation(
                    group_id, g_user_id,
                )

            chunk.append(entry)

        # TODO: If admin add lists of users whose attestations have timed out

        defer.returnValue({
            "chunk": chunk,
            "total_user_count_estimate": len(user_results),
        })

    @defer.inlineCallbacks
    def get_invited_users_in_group(self, group_id, requester_user_id):
        """Get the users that have been invited to a group as seen by requester_user_id.

        The ordering is arbitrary at the moment
        """

        yield self.check_group_is_ours(group_id, requester_user_id, and_exists=True)

        is_user_in_group = yield self.store.is_user_in_group(requester_user_id, group_id)

        if not is_user_in_group:
            raise SynapseError(403, "User not in group")

        invited_users = yield self.store.get_invited_users_in_group(group_id)

        user_profiles = []

        for user_id in invited_users:
            user_profile = {
                "user_id": user_id
            }
            try:
                profile = yield self.profile_handler.get_profile_from_cache(user_id)
                user_profile.update(profile)
            except Exception as e:
                logger.warn("Error getting profile for %s: %s", user_id, e)
            user_profiles.append(user_profile)

        defer.returnValue({
            "chunk": user_profiles,
            "total_user_count_estimate": len(invited_users),
        })

    @defer.inlineCallbacks
    def get_rooms_in_group(self, group_id, requester_user_id):
        """Get the rooms in group as seen by requester_user_id

        This returns rooms in order of decreasing number of joined users
        """

        yield self.check_group_is_ours(group_id, requester_user_id, and_exists=True)

        is_user_in_group = yield self.store.is_user_in_group(requester_user_id, group_id)

        room_results = yield self.store.get_rooms_in_group(
            group_id, include_private=is_user_in_group,
        )

        chunk = []
        for room_result in room_results:
            room_id = room_result["room_id"]
            is_public = room_result["is_public"]

            joined_users = yield self.store.get_users_in_room(room_id)
            entry = yield self.room_list_handler.generate_room_entry(
                room_id, len(joined_users),
                with_alias=False, allow_private=True,
            )

            if not entry:
                continue

            if not is_public:
                entry["is_public"] = False

            chunk.append(entry)

        chunk.sort(key=lambda e: -e["num_joined_members"])

        defer.returnValue({
            "chunk": chunk,
            "total_room_count_estimate": len(room_results),
        })

    @defer.inlineCallbacks
    def add_room_to_group(self, group_id, requester_user_id, room_id, content):
        """Add room to group
        """
        RoomID.from_string(room_id)  # Ensure valid room id

        yield self.check_group_is_ours(
            group_id, requester_user_id, and_exists=True, and_is_admin=requester_user_id
        )

        is_public = _parse_visibility_from_contents(content)

        yield self.store.add_room_to_group(group_id, room_id, is_public=is_public)

        defer.returnValue({})

    @defer.inlineCallbacks
    def remove_room_from_group(self, group_id, requester_user_id, room_id):
        """Remove room from group
        """
        yield self.check_group_is_ours(
            group_id, requester_user_id, and_exists=True, and_is_admin=requester_user_id
        )

        yield self.store.remove_room_from_group(group_id, room_id)

        defer.returnValue({})

    @defer.inlineCallbacks
    def invite_to_group(self, group_id, user_id, requester_user_id, content):
        """Invite user to group
        """

        group = yield self.check_group_is_ours(
            group_id, requester_user_id, and_exists=True, and_is_admin=requester_user_id
        )

        # TODO: Check if user knocked
        # TODO: Check if user is already invited

        content = {
            "profile": {
                "name": group["name"],
                "avatar_url": group["avatar_url"],
            },
            "inviter": requester_user_id,
        }

        if self.hs.is_mine_id(user_id):
            groups_local = self.hs.get_groups_local_handler()
            res = yield groups_local.on_invite(group_id, user_id, content)
            local_attestation = None
        else:
            local_attestation = self.attestations.create_attestation(group_id, user_id)
            content.update({
                "attestation": local_attestation,
            })

            res = yield self.transport_client.invite_to_group_notification(
                get_domain_from_id(user_id), group_id, user_id, content
            )

            user_profile = res.get("user_profile", {})
            yield self.store.add_remote_profile_cache(
                user_id,
                displayname=user_profile.get("displayname"),
                avatar_url=user_profile.get("avatar_url"),
            )

        if res["state"] == "join":
            if not self.hs.is_mine_id(user_id):
                remote_attestation = res["attestation"]

                yield self.attestations.verify_attestation(
                    remote_attestation,
                    user_id=user_id,
                    group_id=group_id,
                )
            else:
                remote_attestation = None

            yield self.store.add_user_to_group(
                group_id, user_id,
                is_admin=False,
                is_public=False,  # TODO
                local_attestation=local_attestation,
                remote_attestation=remote_attestation,
            )
        elif res["state"] == "invite":
            yield self.store.add_group_invite(
                group_id, user_id,
            )
            defer.returnValue({
                "state": "invite"
            })
        elif res["state"] == "reject":
            defer.returnValue({
                "state": "reject"
            })
        else:
            raise SynapseError(502, "Unknown state returned by HS")

    @defer.inlineCallbacks
    def accept_invite(self, group_id, requester_user_id, content):
        """User tries to accept an invite to the group.

        This is different from them asking to join, and so should error if no
        invite exists (and they're not a member of the group)
        """

        yield self.check_group_is_ours(group_id, requester_user_id, and_exists=True)

        if not self.store.is_user_invited_to_local_group(group_id, requester_user_id):
            raise SynapseError(403, "User not invited to group")

<<<<<<< HEAD
        if not self.hs.is_mine_id(requester_user_id):
=======
        if not self.hs.is_mine_id(user_id):
            local_attestation = self.attestations.create_attestation(group_id, user_id)

>>>>>>> e27b76d1
            remote_attestation = content["attestation"]

            yield self.attestations.verify_attestation(
                remote_attestation,
                user_id=requester_user_id,
                group_id=group_id,
            )
        else:
            local_attestation = None
            remote_attestation = None

<<<<<<< HEAD
        local_attestation = self.attestations.create_attestation(
            group_id,
            requester_user_id,
        )

=======
>>>>>>> e27b76d1
        is_public = _parse_visibility_from_contents(content)

        yield self.store.add_user_to_group(
            group_id, requester_user_id,
            is_admin=False,
            is_public=is_public,
            local_attestation=local_attestation,
            remote_attestation=remote_attestation,
        )

        defer.returnValue({
            "state": "join",
            "attestation": local_attestation,
        })

    @defer.inlineCallbacks
    def knock(self, group_id, requester_user_id, content):
        """A user requests becoming a member of the group
        """
        yield self.check_group_is_ours(group_id, requester_user_id, and_exists=True)

        raise NotImplementedError()

    @defer.inlineCallbacks
    def accept_knock(self, group_id, requester_user_id, content):
        """Accept a users knock to the room.

        Errors if the user hasn't knocked, rather than inviting them.
        """

        yield self.check_group_is_ours(group_id, requester_user_id, and_exists=True)

        raise NotImplementedError()

    @defer.inlineCallbacks
    def remove_user_from_group(self, group_id, user_id, requester_user_id, content):
        """Remove a user from the group; either a user is leaving or an admin
        kicked them.
        """

        yield self.check_group_is_ours(group_id, requester_user_id, and_exists=True)

        is_kick = False
        if requester_user_id != user_id:
            is_admin = yield self.store.is_user_admin_in_group(
                group_id, requester_user_id
            )
            if not is_admin:
                raise SynapseError(403, "User is not admin in group")

            is_kick = True

        yield self.store.remove_user_from_group(
            group_id, user_id,
        )

        if is_kick:
            if self.hs.is_mine_id(user_id):
                groups_local = self.hs.get_groups_local_handler()
                yield groups_local.user_removed_from_group(group_id, user_id, {})
            else:
                yield self.transport_client.remove_user_from_group_notification(
                    get_domain_from_id(user_id), group_id, user_id, {}
                )

        if not self.hs.is_mine_id(user_id):
            yield self.store.maybe_delete_remote_profile_cache(user_id)

        defer.returnValue({})

    @defer.inlineCallbacks
    def create_group(self, group_id, requester_user_id, content):
        group = yield self.check_group_is_ours(group_id, requester_user_id)

        logger.info("Attempting to create group with ID: %r", group_id)

        # parsing the id into a GroupID validates it.
        group_id_obj = GroupID.from_string(group_id)

        if group:
            raise SynapseError(400, "Group already exists")

        is_admin = yield self.auth.is_server_admin(UserID.from_string(requester_user_id))
        if not is_admin:
            if not self.hs.config.enable_group_creation:
                raise SynapseError(
                    403, "Only server admin can create group on this server",
                )
            localpart = group_id_obj.localpart
            if not localpart.startswith(self.hs.config.group_creation_prefix):
                raise SynapseError(
                    400,
                    "Can only create groups with prefix %r on this server" % (
                        self.hs.config.group_creation_prefix,
                    ),
                )

        profile = content.get("profile", {})
        name = profile.get("name")
        avatar_url = profile.get("avatar_url")
        short_description = profile.get("short_description")
        long_description = profile.get("long_description")
        user_profile = content.get("user_profile", {})

        yield self.store.create_group(
            group_id,
            requester_user_id,
            name=name,
            avatar_url=avatar_url,
            short_description=short_description,
            long_description=long_description,
        )

        if not self.hs.is_mine_id(requester_user_id):
            remote_attestation = content["attestation"]

            yield self.attestations.verify_attestation(
                remote_attestation,
                user_id=requester_user_id,
                group_id=group_id,
            )

            local_attestation = self.attestations.create_attestation(
                group_id,
                requester_user_id,
            )
        else:
            local_attestation = None
            remote_attestation = None

        yield self.store.add_user_to_group(
            group_id, requester_user_id,
            is_admin=True,
            is_public=True,  # TODO
            local_attestation=local_attestation,
            remote_attestation=remote_attestation,
        )

        if not self.hs.is_mine_id(requester_user_id):
            yield self.store.add_remote_profile_cache(
                requester_user_id,
                displayname=user_profile.get("displayname"),
                avatar_url=user_profile.get("avatar_url"),
            )

        defer.returnValue({
            "group_id": group_id,
        })


def _parse_visibility_from_contents(content):
    """Given a content for a request parse out whether the entity should be
    public or not
    """

    visibility = content.get("visibility")
    if visibility:
        vis_type = visibility["type"]
        if vis_type not in ("public", "private"):
            raise SynapseError(
                400, "Synapse only supports 'public'/'private' visibility"
            )
        is_public = vis_type == "public"
    else:
        is_public = True

    return is_public<|MERGE_RESOLUTION|>--- conflicted
+++ resolved
@@ -645,13 +645,8 @@
         if not self.store.is_user_invited_to_local_group(group_id, requester_user_id):
             raise SynapseError(403, "User not invited to group")
 
-<<<<<<< HEAD
         if not self.hs.is_mine_id(requester_user_id):
-=======
-        if not self.hs.is_mine_id(user_id):
             local_attestation = self.attestations.create_attestation(group_id, user_id)
-
->>>>>>> e27b76d1
             remote_attestation = content["attestation"]
 
             yield self.attestations.verify_attestation(
@@ -663,14 +658,6 @@
             local_attestation = None
             remote_attestation = None
 
-<<<<<<< HEAD
-        local_attestation = self.attestations.create_attestation(
-            group_id,
-            requester_user_id,
-        )
-
-=======
->>>>>>> e27b76d1
         is_public = _parse_visibility_from_contents(content)
 
         yield self.store.add_user_to_group(
