--- conflicted
+++ resolved
@@ -189,10 +189,7 @@
 
     REQUIRED_ON_MASTER_STARTUP = [
         "user_directory_handler",
-<<<<<<< HEAD
         "stats_handler"
-=======
->>>>>>> 4aa0b707
     ]
 
     # This is overridden in derived application classes
@@ -232,14 +229,11 @@
         logger.info("Finished setting up.")
 
     def setup_master(self):
-<<<<<<< HEAD
-=======
         """
         Some handlers have side effects on instantiation (like registering
         background updates). This function causes them to be fetched, and
         therefore instantiated, to run those side effects.
         """
->>>>>>> 4aa0b707
         for i in self.REQUIRED_ON_MASTER_STARTUP:
             getattr(self, "get_" + i)()
 
