# -*- coding: utf-8 -*-
# Copyright 2016 OpenMarket Ltd
# Copyright 2019 New Vector Ltd
#
# Licensed under the Apache License, Version 2.0 (the "License");
# you may not use this file except in compliance with the License.
# You may obtain a copy of the License at
#
#     http://www.apache.org/licenses/LICENSE-2.0
#
# Unless required by applicable law or agreed to in writing, software
# distributed under the License is distributed on an "AS IS" BASIS,
# WITHOUT WARRANTIES OR CONDITIONS OF ANY KIND, either express or implied.
# See the License for the specific language governing permissions and
# limitations under the License.
import logging

from six import iteritems, itervalues

from twisted.internet import defer

from synapse.api import errors
from synapse.api.constants import EventTypes
from synapse.api.errors import (
    FederationDeniedError,
    HttpResponseException,
    RequestSendFailed,
)
from synapse.types import RoomStreamToken, get_domain_from_id
from synapse.util import stringutils
from synapse.util.async_helpers import Linearizer
from synapse.util.caches.expiringcache import ExpiringCache
from synapse.util.metrics import measure_func
from synapse.util.retryutils import NotRetryingDestination

from ._base import BaseHandler

logger = logging.getLogger(__name__)


class DeviceWorkerHandler(BaseHandler):
    def __init__(self, hs):
        super(DeviceWorkerHandler, self).__init__(hs)

        self.hs = hs
        self.state = hs.get_state_handler()
        self._auth_handler = hs.get_auth_handler()

    @defer.inlineCallbacks
    def get_devices_by_user(self, user_id):
        """
        Retrieve the given user's devices

        Args:
            user_id (str):
        Returns:
            defer.Deferred: list[dict[str, X]]: info on each device
        """

        device_map = yield self.store.get_devices_by_user(user_id)

        ips = yield self.store.get_last_client_ip_by_device(
            user_id, device_id=None
        )

        devices = list(device_map.values())
        for device in devices:
            _update_device_from_client_ips(device, ips)

        defer.returnValue(devices)

    @defer.inlineCallbacks
    def get_device(self, user_id, device_id):
        """ Retrieve the given device

        Args:
            user_id (str):
            device_id (str):

        Returns:
            defer.Deferred: dict[str, X]: info on the device
        Raises:
            errors.NotFoundError: if the device was not found
        """
        try:
            device = yield self.store.get_device(user_id, device_id)
        except errors.StoreError:
            raise errors.NotFoundError
        ips = yield self.store.get_last_client_ip_by_device(
            user_id, device_id,
        )
        _update_device_from_client_ips(device, ips)
        defer.returnValue(device)

    @measure_func("device.get_user_ids_changed")
    @defer.inlineCallbacks
    def get_user_ids_changed(self, user_id, from_token):
        """Get list of users that have had the devices updated, or have newly
        joined a room, that `user_id` may be interested in.

        Args:
            user_id (str)
            from_token (StreamToken)
        """
        now_room_key = yield self.store.get_room_events_max_id()

        room_ids = yield self.store.get_rooms_for_user(user_id)

        # First we check if any devices have changed
        changed = yield self.store.get_user_whose_devices_changed(
            from_token.device_list_key
        )

        # Then work out if any users have since joined
        rooms_changed = self.store.get_rooms_that_changed(room_ids, from_token.room_key)

        member_events = yield self.store.get_membership_changes_for_user(
            user_id, from_token.room_key, now_room_key,
        )
        rooms_changed.update(event.room_id for event in member_events)

        stream_ordering = RoomStreamToken.parse_stream_token(
            from_token.room_key
        ).stream

        possibly_changed = set(changed)
        possibly_left = set()
        for room_id in rooms_changed:
            current_state_ids = yield self.store.get_current_state_ids(room_id)

            # The user may have left the room
            # TODO: Check if they actually did or if we were just invited.
            if room_id not in room_ids:
                for key, event_id in iteritems(current_state_ids):
                    etype, state_key = key
                    if etype != EventTypes.Member:
                        continue
                    possibly_left.add(state_key)
                continue

            # Fetch the current state at the time.
            try:
                event_ids = yield self.store.get_forward_extremeties_for_room(
                    room_id, stream_ordering=stream_ordering
                )
            except errors.StoreError:
                # we have purged the stream_ordering index since the stream
                # ordering: treat it the same as a new room
                event_ids = []

            # special-case for an empty prev state: include all members
            # in the changed list
            if not event_ids:
                for key, event_id in iteritems(current_state_ids):
                    etype, state_key = key
                    if etype != EventTypes.Member:
                        continue
                    possibly_changed.add(state_key)
                continue

            current_member_id = current_state_ids.get((EventTypes.Member, user_id))
            if not current_member_id:
                continue

            # mapping from event_id -> state_dict
            prev_state_ids = yield self.store.get_state_ids_for_events(event_ids)

            # Check if we've joined the room? If so we just blindly add all the users to
            # the "possibly changed" users.
            for state_dict in itervalues(prev_state_ids):
                member_event = state_dict.get((EventTypes.Member, user_id), None)
                if not member_event or member_event != current_member_id:
                    for key, event_id in iteritems(current_state_ids):
                        etype, state_key = key
                        if etype != EventTypes.Member:
                            continue
                        possibly_changed.add(state_key)
                    break

            # If there has been any change in membership, include them in the
            # possibly changed list. We'll check if they are joined below,
            # and we're not toooo worried about spuriously adding users.
            for key, event_id in iteritems(current_state_ids):
                etype, state_key = key
                if etype != EventTypes.Member:
                    continue

                # check if this member has changed since any of the extremities
                # at the stream_ordering, and add them to the list if so.
                for state_dict in itervalues(prev_state_ids):
                    prev_event_id = state_dict.get(key, None)
                    if not prev_event_id or prev_event_id != event_id:
                        if state_key != user_id:
                            possibly_changed.add(state_key)
                        break

        if possibly_changed or possibly_left:
            users_who_share_room = yield self.store.get_users_who_share_room_with_user(
                user_id
            )

            # Take the intersection of the users whose devices may have changed
            # and those that actually still share a room with the user
            possibly_joined = possibly_changed & users_who_share_room
            possibly_left = (possibly_changed | possibly_left) - users_who_share_room
        else:
            possibly_joined = []
            possibly_left = []

        defer.returnValue({
            "changed": list(possibly_joined),
            "left": list(possibly_left),
        })


class DeviceHandler(DeviceWorkerHandler):
    def __init__(self, hs):
        super(DeviceHandler, self).__init__(hs)

        self.federation_sender = hs.get_federation_sender()

        self._edu_updater = DeviceListEduUpdater(hs, self)

        federation_registry = hs.get_federation_registry()

        federation_registry.register_edu_handler(
            "m.device_list_update", self._edu_updater.incoming_device_list_update,
        )
        federation_registry.register_query_handler(
            "user_devices", self.on_federation_query_user_devices,
        )

        hs.get_distributor().observe("user_left_room", self.user_left_room)

    @defer.inlineCallbacks
    def check_device_registered(self, user_id, device_id,
                                initial_device_display_name=None):
        """
        If the given device has not been registered, register it with the
        supplied display name.

        If no device_id is supplied, we make one up.

        Args:
            user_id (str):  @user:id
            device_id (str | None): device id supplied by client
            initial_device_display_name (str | None): device display name from
                 client
        Returns:
            str: device id (generated if none was supplied)
        """
        if device_id is not None:
            new_device = yield self.store.store_device(
                user_id=user_id,
                device_id=device_id,
                initial_device_display_name=initial_device_display_name,
            )
            if new_device:
                yield self.notify_device_update(user_id, [device_id])
            defer.returnValue(device_id)

        # if the device id is not specified, we'll autogen one, but loop a few
        # times in case of a clash.
        attempts = 0
        while attempts < 5:
            device_id = stringutils.random_string(10).upper()
            new_device = yield self.store.store_device(
                user_id=user_id,
                device_id=device_id,
                initial_device_display_name=initial_device_display_name,
            )
            if new_device:
                yield self.notify_device_update(user_id, [device_id])
                defer.returnValue(device_id)
            attempts += 1

        raise errors.StoreError(500, "Couldn't generate a device ID.")

    @defer.inlineCallbacks
    def delete_device(self, user_id, device_id):
        """ Delete the given device

        Args:
            user_id (str):
            device_id (str):

        Returns:
            defer.Deferred:
        """

        try:
            yield self.store.delete_device(user_id, device_id)
        except errors.StoreError as e:
            if e.code == 404:
                # no match
                pass
            else:
                raise

        yield self._auth_handler.delete_access_tokens_for_user(
            user_id, device_id=device_id,
        )

        yield self.store.delete_e2e_keys_by_device(
            user_id=user_id, device_id=device_id
        )

        yield self.notify_device_update(user_id, [device_id])

    @defer.inlineCallbacks
    def delete_all_devices_for_user(self, user_id, except_device_id=None):
        """Delete all of the user's devices

        Args:
            user_id (str):
            except_device_id (str|None): optional device id which should not
                be deleted

        Returns:
            defer.Deferred:
        """
        device_map = yield self.store.get_devices_by_user(user_id)
        device_ids = list(device_map)
        if except_device_id is not None:
            device_ids = [d for d in device_ids if d != except_device_id]
        yield self.delete_devices(user_id, device_ids)

    @defer.inlineCallbacks
    def delete_devices(self, user_id, device_ids):
        """ Delete several devices

        Args:
            user_id (str):
            device_ids (List[str]): The list of device IDs to delete

        Returns:
            defer.Deferred:
        """

        try:
            yield self.store.delete_devices(user_id, device_ids)
        except errors.StoreError as e:
            if e.code == 404:
                # no match
                pass
            else:
                raise

        # Delete access tokens and e2e keys for each device. Not optimised as it is not
        # considered as part of a critical path.
        for device_id in device_ids:
            yield self._auth_handler.delete_access_tokens_for_user(
                user_id, device_id=device_id,
            )
            yield self.store.delete_e2e_keys_by_device(
                user_id=user_id, device_id=device_id
            )

        yield self.notify_device_update(user_id, device_ids)

    @defer.inlineCallbacks
    def update_device(self, user_id, device_id, content):
        """ Update the given device

        Args:
            user_id (str):
            device_id (str):
            content (dict): body of update request

        Returns:
            defer.Deferred:
        """

        try:
            yield self.store.update_device(
                user_id,
                device_id,
                new_display_name=content.get("display_name")
            )
            yield self.notify_device_update(user_id, [device_id])
        except errors.StoreError as e:
            if e.code == 404:
                raise errors.NotFoundError()
            else:
                raise

    @measure_func("notify_device_update")
    @defer.inlineCallbacks
    def notify_device_update(self, user_id, device_ids):
        """Notify that a user's device(s) has changed. Pokes the notifier, and
        remote servers if the user is local.
        """
        users_who_share_room = yield self.store.get_users_who_share_room_with_user(
            user_id
        )

        hosts = set()
        if self.hs.is_mine_id(user_id):
            hosts.update(get_domain_from_id(u) for u in users_who_share_room)
            hosts.discard(self.server_name)

        position = yield self.store.add_device_change_to_streams(
            user_id, device_ids, list(hosts)
        )

        for device_id in device_ids:
            logger.debug(
                "Notifying about update %r/%r, ID: %r", user_id, device_id,
                position,
            )

        room_ids = yield self.store.get_rooms_for_user(user_id)

        yield self.notifier.on_new_event(
            "device_list_key", position, rooms=room_ids,
        )

        if hosts:
            logger.info("Sending device list update notif for %r to: %r", user_id, hosts)
            for host in hosts:
                self.federation_sender.send_device_messages(host)

<<<<<<< HEAD
    @defer.inlineCallbacks
    def notify_user_signature_update(self, from_user_id, user_ids):
        """Notify a user that they have made new signatures of other users.
        """

        position = yield self.store.add_user_signature_change_to_streams(
            from_user_id, user_ids
        )

        self.notifier.on_new_event(
            "device_list_key", position, users=[from_user_id],
        )

    @measure_func("device.get_user_ids_changed")
    @defer.inlineCallbacks
    def get_user_ids_changed(self, user_id, from_token):
        """Get list of users that have had the devices updated, or have newly
        joined a room, that `user_id` may be interested in.

        Args:
            user_id (str)
            from_token (StreamToken)
        """
        now_token = yield self.hs.get_event_sources().get_current_token()

        room_ids = yield self.store.get_rooms_for_user(user_id)

        # First we check if any devices have changed
        changed = yield self.store.get_user_whose_devices_changed(
            from_token.device_list_key
        )

        user_signatures_changed = yield self.store.get_users_whose_signatures_changed(
            user_id, from_token.device_list_key
        )
        changed.update(user_signatures_changed)

        # Then work out if any users have since joined
        rooms_changed = self.store.get_rooms_that_changed(room_ids, from_token.room_key)

        member_events = yield self.store.get_membership_changes_for_user(
            user_id, from_token.room_key, now_token.room_key
        )
        rooms_changed.update(event.room_id for event in member_events)

        stream_ordering = RoomStreamToken.parse_stream_token(
            from_token.room_key
        ).stream

        possibly_changed = set(changed)
        possibly_left = set()
        for room_id in rooms_changed:
            current_state_ids = yield self.store.get_current_state_ids(room_id)

            # The user may have left the room
            # TODO: Check if they actually did or if we were just invited.
            if room_id not in room_ids:
                for key, event_id in iteritems(current_state_ids):
                    etype, state_key = key
                    if etype != EventTypes.Member:
                        continue
                    possibly_left.add(state_key)
                continue

            # Fetch the current state at the time.
            try:
                event_ids = yield self.store.get_forward_extremeties_for_room(
                    room_id, stream_ordering=stream_ordering
                )
            except errors.StoreError:
                # we have purged the stream_ordering index since the stream
                # ordering: treat it the same as a new room
                event_ids = []

            # special-case for an empty prev state: include all members
            # in the changed list
            if not event_ids:
                for key, event_id in iteritems(current_state_ids):
                    etype, state_key = key
                    if etype != EventTypes.Member:
                        continue
                    possibly_changed.add(state_key)
                continue

            current_member_id = current_state_ids.get((EventTypes.Member, user_id))
            if not current_member_id:
                continue

            # mapping from event_id -> state_dict
            prev_state_ids = yield self.store.get_state_ids_for_events(event_ids)

            # Check if we've joined the room? If so we just blindly add all the users to
            # the "possibly changed" users.
            for state_dict in itervalues(prev_state_ids):
                member_event = state_dict.get((EventTypes.Member, user_id), None)
                if not member_event or member_event != current_member_id:
                    for key, event_id in iteritems(current_state_ids):
                        etype, state_key = key
                        if etype != EventTypes.Member:
                            continue
                        possibly_changed.add(state_key)
                    break

            # If there has been any change in membership, include them in the
            # possibly changed list. We'll check if they are joined below,
            # and we're not toooo worried about spuriously adding users.
            for key, event_id in iteritems(current_state_ids):
                etype, state_key = key
                if etype != EventTypes.Member:
                    continue

                # check if this member has changed since any of the extremities
                # at the stream_ordering, and add them to the list if so.
                for state_dict in itervalues(prev_state_ids):
                    prev_event_id = state_dict.get(key, None)
                    if not prev_event_id or prev_event_id != event_id:
                        if state_key != user_id:
                            possibly_changed.add(state_key)
                        break

        if possibly_changed or possibly_left:
            users_who_share_room = yield self.store.get_users_who_share_room_with_user(
                user_id
            )

            # Take the intersection of the users whose devices may have changed
            # and those that actually still share a room with the user
            possibly_joined = possibly_changed & users_who_share_room
            possibly_left = (possibly_changed | possibly_left) - users_who_share_room
        else:
            possibly_joined = []
            possibly_left = []

        defer.returnValue({
            "changed": list(possibly_joined),
            "left": list(possibly_left),
        })

=======
>>>>>>> 8cbbedaa
    @defer.inlineCallbacks
    def on_federation_query_user_devices(self, user_id):
        stream_id, devices = yield self.store.get_devices_with_keys_by_user(user_id)
        self_signing_key = yield self.store.get_e2e_self_signing_key(user_id)
        defer.returnValue({
            "user_id": user_id,
            "stream_id": stream_id,
            "devices": devices,
            "self_signing_key": self_signing_key
        })

    @defer.inlineCallbacks
    def user_left_room(self, user, room_id):
        user_id = user.to_string()
        room_ids = yield self.store.get_rooms_for_user(user_id)
        if not room_ids:
            # We no longer share rooms with this user, so we'll no longer
            # receive device updates. Mark this in DB.
            yield self.store.mark_remote_user_device_list_as_unsubscribed(user_id)


def _update_device_from_client_ips(device, client_ips):
    ip = client_ips.get((device["user_id"], device["device_id"]), {})
    device.update({
        "last_seen_ts": ip.get("last_seen"),
        "last_seen_ip": ip.get("ip"),
    })


class DeviceListEduUpdater(object):
    "Handles incoming device list updates from federation and updates the DB"

    def __init__(self, hs, device_handler):
        self.store = hs.get_datastore()
        self.federation = hs.get_federation_client()
        self.clock = hs.get_clock()
        self.device_handler = device_handler

        self._remote_edu_linearizer = Linearizer(name="remote_device_list")

        # user_id -> list of updates waiting to be handled.
        self._pending_updates = {}

        # Recently seen stream ids. We don't bother keeping these in the DB,
        # but they're useful to have them about to reduce the number of spurious
        # resyncs.
        self._seen_updates = ExpiringCache(
            cache_name="device_update_edu",
            clock=self.clock,
            max_len=10000,
            expiry_ms=30 * 60 * 1000,
            iterable=True,
        )

    @defer.inlineCallbacks
    def incoming_device_list_update(self, origin, edu_content):
        """Called on incoming device list update from federation. Responsible
        for parsing the EDU and adding to pending updates list.
        """

        user_id = edu_content.pop("user_id")
        device_id = edu_content.pop("device_id")
        stream_id = str(edu_content.pop("stream_id"))  # They may come as ints
        prev_ids = edu_content.pop("prev_id", [])
        prev_ids = [str(p) for p in prev_ids]   # They may come as ints

        if get_domain_from_id(user_id) != origin:
            # TODO: Raise?
            logger.warning(
                "Got device list update edu for %r/%r from %r",
                user_id, device_id, origin,
            )
            return

        room_ids = yield self.store.get_rooms_for_user(user_id)
        if not room_ids:
            # We don't share any rooms with this user. Ignore update, as we
            # probably won't get any further updates.
            logger.warning(
                "Got device list update edu for %r/%r, but don't share a room",
                user_id, device_id,
            )
            return

        logger.debug(
            "Received device list update for %r/%r", user_id, device_id,
        )

        self._pending_updates.setdefault(user_id, []).append(
            (device_id, stream_id, prev_ids, edu_content)
        )

        yield self._handle_device_updates(user_id)

    @measure_func("_incoming_device_list_update")
    @defer.inlineCallbacks
    def _handle_device_updates(self, user_id):
        "Actually handle pending updates."

        with (yield self._remote_edu_linearizer.queue(user_id)):
            pending_updates = self._pending_updates.pop(user_id, [])
            if not pending_updates:
                # This can happen since we batch updates
                return

            for device_id, stream_id, prev_ids, content in pending_updates:
                logger.debug(
                    "Handling update %r/%r, ID: %r, prev: %r ",
                    user_id, device_id, stream_id, prev_ids,
                )

            # Given a list of updates we check if we need to resync. This
            # happens if we've missed updates.
            resync = yield self._need_to_do_resync(user_id, pending_updates)

            logger.debug("Need to re-sync devices for %r? %r", user_id, resync)

            if resync:
                # Fetch all devices for the user.
                origin = get_domain_from_id(user_id)
                try:
                    result = yield self.federation.query_user_devices(origin, user_id)
                except (
                    NotRetryingDestination, RequestSendFailed, HttpResponseException,
                ):
                    # TODO: Remember that we are now out of sync and try again
                    # later
                    logger.warn(
                        "Failed to handle device list update for %s", user_id,
                    )
                    # We abort on exceptions rather than accepting the update
                    # as otherwise synapse will 'forget' that its device list
                    # is out of date. If we bail then we will retry the resync
                    # next time we get a device list update for this user_id.
                    # This makes it more likely that the device lists will
                    # eventually become consistent.
                    return
                except FederationDeniedError as e:
                    logger.info(e)
                    return
                except Exception:
                    # TODO: Remember that we are now out of sync and try again
                    # later
                    logger.exception(
                        "Failed to handle device list update for %s", user_id
                    )
                    return

                stream_id = result["stream_id"]
                devices = result["devices"]

                # If the remote server has more than ~1000 devices for this user
                # we assume that something is going horribly wrong (e.g. a bot
                # that logs in and creates a new device every time it tries to
                # send a message).  Maintaining lots of devices per user in the
                # cache can cause serious performance issues as if this request
                # takes more than 60s to complete, internal replication from the
                # inbound federation worker to the synapse master may time out
                # causing the inbound federation to fail and causing the remote
                # server to retry, causing a DoS.  So in this scenario we give
                # up on storing the total list of devices and only handle the
                # delta instead.
                if len(devices) > 1000:
                    logger.warn(
                        "Ignoring device list snapshot for %s as it has >1K devs (%d)",
                        user_id, len(devices)
                    )
                    devices = []

                for device in devices:
                    logger.debug(
                        "Handling resync update %r/%r, ID: %r",
                        user_id, device["device_id"], stream_id,
                    )

                yield self.store.update_remote_device_list_cache(
                    user_id, devices, stream_id,
                )
                device_ids = [device["device_id"] for device in devices]
                yield self.device_handler.notify_device_update(user_id, device_ids)

                # We clobber the seen updates since we've re-synced from a given
                # point.
                self._seen_updates[user_id] = set([stream_id])
            else:
                # Simply update the single device, since we know that is the only
                # change (because of the single prev_id matching the current cache)
                for device_id, stream_id, prev_ids, content in pending_updates:
                    yield self.store.update_remote_device_list_cache_entry(
                        user_id, device_id, content, stream_id,
                    )

                yield self.device_handler.notify_device_update(
                    user_id, [device_id for device_id, _, _, _ in pending_updates]
                )

                self._seen_updates.setdefault(user_id, set()).update(
                    stream_id for _, stream_id, _, _ in pending_updates
                )

    @defer.inlineCallbacks
    def _need_to_do_resync(self, user_id, updates):
        """Given a list of updates for a user figure out if we need to do a full
        resync, or whether we have enough data that we can just apply the delta.
        """
        seen_updates = self._seen_updates.get(user_id, set())

        extremity = yield self.store.get_device_list_last_stream_id_for_remote(
            user_id
        )

        logger.debug(
            "Current extremity for %r: %r",
            user_id, extremity,
        )

        stream_id_in_updates = set()  # stream_ids in updates list
        for _, stream_id, prev_ids, _ in updates:
            if not prev_ids:
                # We always do a resync if there are no previous IDs
                defer.returnValue(True)

            for prev_id in prev_ids:
                if prev_id == extremity:
                    continue
                elif prev_id in seen_updates:
                    continue
                elif prev_id in stream_id_in_updates:
                    continue
                else:
                    defer.returnValue(True)

            stream_id_in_updates.add(stream_id)

        defer.returnValue(False)<|MERGE_RESOLUTION|>--- conflicted
+++ resolved
@@ -420,7 +420,6 @@
             for host in hosts:
                 self.federation_sender.send_device_messages(host)
 
-<<<<<<< HEAD
     @defer.inlineCallbacks
     def notify_user_signature_update(self, from_user_id, user_ids):
         """Notify a user that they have made new signatures of other users.
@@ -559,8 +558,6 @@
             "left": list(possibly_left),
         })
 
-=======
->>>>>>> 8cbbedaa
     @defer.inlineCallbacks
     def on_federation_query_user_devices(self, user_id):
         stream_id, devices = yield self.store.get_devices_with_keys_by_user(user_id)
