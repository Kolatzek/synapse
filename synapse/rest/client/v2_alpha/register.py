# -*- coding: utf-8 -*-
# Copyright 2015 - 2016 OpenMarket Ltd
# Copyright 2017 Vector Creations Ltd
#
# Licensed under the Apache License, Version 2.0 (the "License");
# you may not use this file except in compliance with the License.
# You may obtain a copy of the License at
#
#     http://www.apache.org/licenses/LICENSE-2.0
#
# Unless required by applicable law or agreed to in writing, software
# distributed under the License is distributed on an "AS IS" BASIS,
# WITHOUT WARRANTIES OR CONDITIONS OF ANY KIND, either express or implied.
# See the License for the specific language governing permissions and
# limitations under the License.

import hmac
import logging
import re
from hashlib import sha1
from string import capwords

from six import string_types

from twisted.internet import defer

import synapse
import synapse.types
from synapse.api.constants import LoginType
from synapse.api.errors import (
    Codes,
    LimitExceededError,
    SynapseError,
    UnrecognizedRequestError,
)
from synapse.config.server import is_threepid_reserved
from synapse.http.servlet import (
    RestServlet,
    assert_params_in_dict,
    parse_json_object_from_request,
    parse_string,
)
from synapse.util.msisdn import phone_number_to_msisdn
from synapse.util.ratelimitutils import FederationRateLimiter
from synapse.util.threepids import check_3pid_allowed

from ._base import client_v2_patterns, interactive_auth_handler

# We ought to be using hmac.compare_digest() but on older pythons it doesn't
# exist. It's a _really minor_ security flaw to use plain string comparison
# because the timing attack is so obscured by all the other code here it's
# unlikely to make much difference
if hasattr(hmac, "compare_digest"):
    compare_digest = hmac.compare_digest
else:
    def compare_digest(a, b):
        return a == b


logger = logging.getLogger(__name__)


class EmailRegisterRequestTokenRestServlet(RestServlet):
    PATTERNS = client_v2_patterns("/register/email/requestToken$")

    def __init__(self, hs):
        """
        Args:
            hs (synapse.server.HomeServer): server
        """
        super(EmailRegisterRequestTokenRestServlet, self).__init__()
        self.hs = hs
        self.identity_handler = hs.get_handlers().identity_handler

    @defer.inlineCallbacks
    def on_POST(self, request):
        body = parse_json_object_from_request(request)

        assert_params_in_dict(body, [
            'id_server', 'client_secret', 'email', 'send_attempt'
        ])

        if not (yield check_3pid_allowed(self.hs, "email", body['email'])):
            raise SynapseError(
                403,
                "Your email is not authorized to register on this server",
                Codes.THREEPID_DENIED,
            )

        existingUid = yield self.hs.get_datastore().get_user_id_by_threepid(
            'email', body['email']
        )

        if existingUid is not None:
            raise SynapseError(400, "Email is already in use", Codes.THREEPID_IN_USE)

        ret = yield self.identity_handler.requestEmailToken(**body)
        defer.returnValue((200, ret))


class MsisdnRegisterRequestTokenRestServlet(RestServlet):
    PATTERNS = client_v2_patterns("/register/msisdn/requestToken$")

    def __init__(self, hs):
        """
        Args:
            hs (synapse.server.HomeServer): server
        """
        super(MsisdnRegisterRequestTokenRestServlet, self).__init__()
        self.hs = hs
        self.identity_handler = hs.get_handlers().identity_handler

    @defer.inlineCallbacks
    def on_POST(self, request):
        body = parse_json_object_from_request(request)

        assert_params_in_dict(body, [
            'id_server', 'client_secret',
            'country', 'phone_number',
            'send_attempt',
        ])

        msisdn = phone_number_to_msisdn(body['country'], body['phone_number'])

        if not (yield check_3pid_allowed(self.hs, "msisdn", msisdn)):
            raise SynapseError(
                403,
                "Phone numbers are not authorized to register on this server",
                Codes.THREEPID_DENIED,
            )

        existingUid = yield self.hs.get_datastore().get_user_id_by_threepid(
            'msisdn', msisdn
        )

        if existingUid is not None:
            raise SynapseError(
                400, "Phone number is already in use", Codes.THREEPID_IN_USE
            )

        ret = yield self.identity_handler.requestMsisdnToken(**body)
        defer.returnValue((200, ret))


class UsernameAvailabilityRestServlet(RestServlet):
    PATTERNS = client_v2_patterns("/register/available")

    def __init__(self, hs):
        """
        Args:
            hs (synapse.server.HomeServer): server
        """
        super(UsernameAvailabilityRestServlet, self).__init__()
        self.hs = hs
        self.registration_handler = hs.get_registration_handler()
        self.ratelimiter = FederationRateLimiter(
            hs.get_clock(),
            # Time window of 2s
            window_size=2000,
            # Artificially delay requests if rate > sleep_limit/window_size
            sleep_limit=1,
            # Amount of artificial delay to apply
            sleep_msec=1000,
            # Error with 429 if more than reject_limit requests are queued
            reject_limit=1,
            # Allow 1 request at a time
            concurrent_requests=1,
        )

    @defer.inlineCallbacks
    def on_GET(self, request):
        ip = self.hs.get_ip_from_request(request)
        with self.ratelimiter.ratelimit(ip) as wait_deferred:
            yield wait_deferred

            username = parse_string(request, "username", required=True)

            yield self.registration_handler.check_username(username)

            defer.returnValue((200, {"available": True}))


class RegisterRestServlet(RestServlet):
    PATTERNS = client_v2_patterns("/register$")

    def __init__(self, hs):
        """
        Args:
            hs (synapse.server.HomeServer): server
        """
        super(RegisterRestServlet, self).__init__()

        self.hs = hs
        self.auth = hs.get_auth()
        self.store = hs.get_datastore()
        self.auth_handler = hs.get_auth_handler()
        self.registration_handler = hs.get_registration_handler()
        self.identity_handler = hs.get_handlers().identity_handler
        self.room_member_handler = hs.get_room_member_handler()
        self.macaroon_gen = hs.get_macaroon_generator()
        self.ratelimiter = hs.get_registration_ratelimiter()
        self.clock = hs.get_clock()

    @interactive_auth_handler
    @defer.inlineCallbacks
    def on_POST(self, request):
        body = parse_json_object_from_request(request)

        client_addr = request.getClientIP()

        time_now = self.clock.time()

        allowed, time_allowed = self.ratelimiter.can_do_action(
            client_addr, time_now_s=time_now,
            rate_hz=self.hs.config.rc_registration.per_second,
            burst_count=self.hs.config.rc_registration.burst_count,
            update=False,
        )

        if not allowed:
            raise LimitExceededError(
                retry_after_ms=int(1000 * (time_allowed - time_now)),
            )

        kind = b"user"
        if b"kind" in request.args:
            kind = request.args[b"kind"][0]

        if kind == b"guest":
            ret = yield self._do_guest_registration(body, address=client_addr)
            defer.returnValue(ret)
            return
        elif kind != b"user":
            raise UnrecognizedRequestError(
                "Do not understand membership kind: %s" % (kind,)
            )

        # we do basic sanity checks here because the auth layer will store these
        # in sessions. Pull out the username/password provided to us.
        desired_password = None
        if 'password' in body:
            if (not isinstance(body['password'], string_types) or
                    len(body['password']) > 512):
                raise SynapseError(400, "Invalid password")
            desired_password = body["password"]

        desired_username = None
        if 'username' in body:
            if (not isinstance(body['username'], string_types) or
                    len(body['username']) > 512):
                raise SynapseError(400, "Invalid username")
            desired_username = body['username']

        desired_display_name = body.get('display_name')

        appservice = None
        if self.auth.has_access_token(request):
            appservice = yield self.auth.get_appservice_by_req(request)

        # fork off as soon as possible for ASes and shared secret auth which
        # have completely different registration flows to normal users

        # == Application Service Registration ==
        if appservice:
            # Set the desired user according to the AS API (which uses the
            # 'user' key not 'username'). Since this is a new addition, we'll
            # fallback to 'username' if they gave one.
            desired_username = body.get("user", desired_username)

            # XXX we should check that desired_username is valid. Currently
            # we give appservices carte blanche for any insanity in mxids,
            # because the IRC bridges rely on being able to register stupid
            # IDs.

            access_token = self.auth.get_access_token_from_request(request)

            if isinstance(desired_username, string_types):
                result = yield self._do_appservice_registration(
                    desired_username, desired_password, desired_display_name,
                    access_token, body
                )
            defer.returnValue((200, result))  # we throw for non 200 responses
            return

        # for either shared secret or regular registration, downcase the
        # provided username before attempting to register it. This should mean
        # that people who try to register with upper-case in their usernames
        # don't get a nasty surprise. (Note that we treat username
        # case-insenstively in login, so they are free to carry on imagining
        # that their username is CrAzYh4cKeR if that keeps them happy)
        if desired_username is not None:
            desired_username = desired_username.lower()

        # == Shared Secret Registration == (e.g. create new user scripts)
        if 'mac' in body:
            # FIXME: Should we really be determining if this is shared secret
            # auth based purely on the 'mac' key?
            result = yield self._do_shared_secret_registration(
                desired_username, desired_password, body
            )
            defer.returnValue((200, result))  # we throw for non 200 responses
            return

        # == Normal User Registration == (everyone else)
        if not self.hs.config.enable_registration:
            raise SynapseError(403, "Registration has been disabled")

        guest_access_token = body.get("guest_access_token", None)

        if (
            'initial_device_display_name' in body and
            'password' not in body
        ):
            # ignore 'initial_device_display_name' if sent without
            # a password to work around a client bug where it sent
            # the 'initial_device_display_name' param alone, wiping out
            # the original registration params
            logger.warn("Ignoring initial_device_display_name without password")
            del body['initial_device_display_name']

        session_id = self.auth_handler.get_session_id(body)
        registered_user_id = None
        if session_id:
            # if we get a registered user id out of here, it means we previously
            # registered a user for this session, so we could just return the
            # user here. We carry on and go through the auth checks though,
            # for paranoia.
            registered_user_id = self.auth_handler.get_session_data(
                session_id, "registered_user_id", None
            )

        if desired_username is not None:
            yield self.registration_handler.check_username(
                desired_username,
                guest_access_token=guest_access_token,
                assigned_user_id=registered_user_id,
            )

        # FIXME: need a better error than "no auth flow found" for scenarios
        # where we required 3PID for registration but the user didn't give one
        require_email = 'email' in self.hs.config.registrations_require_3pid
        require_msisdn = 'msisdn' in self.hs.config.registrations_require_3pid

        show_msisdn = True
        if self.hs.config.disable_msisdn_registration:
            show_msisdn = False
            require_msisdn = False

        flows = []
        if self.hs.config.enable_registration_captcha:
            # only support 3PIDless registration if no 3PIDs are required
            if not require_email and not require_msisdn:
                flows.extend([[LoginType.RECAPTCHA]])
            # only support the email-only flow if we don't require MSISDN 3PIDs
            if not require_msisdn:
                flows.extend([[LoginType.EMAIL_IDENTITY, LoginType.RECAPTCHA]])

            if show_msisdn:
                # only support the MSISDN-only flow if we don't require email 3PIDs
                if not require_email:
                    flows.extend([[LoginType.MSISDN, LoginType.RECAPTCHA]])
                # always let users provide both MSISDN & email
                flows.extend([
                    [LoginType.MSISDN, LoginType.EMAIL_IDENTITY, LoginType.RECAPTCHA],
                ])
        else:
            # only support 3PIDless registration if no 3PIDs are required
            if not require_email and not require_msisdn:
                flows.extend([[LoginType.DUMMY]])
            # only support the email-only flow if we don't require MSISDN 3PIDs
            if not require_msisdn:
                flows.extend([[LoginType.EMAIL_IDENTITY]])

            if show_msisdn:
                # only support the MSISDN-only flow if we don't require email 3PIDs
                if not require_email or require_msisdn:
                    flows.extend([[LoginType.MSISDN]])
                # always let users provide both MSISDN & email
                flows.extend([
                    [LoginType.MSISDN, LoginType.EMAIL_IDENTITY]
                ])

        # Append m.login.terms to all flows if we're requiring consent
        if self.hs.config.user_consent_at_registration:
            new_flows = []
            for flow in flows:
                flow.append(LoginType.TERMS)
            flows.extend(new_flows)

        auth_result, params, session_id = yield self.auth_handler.check_auth(
            flows, body, self.hs.get_ip_from_request(request)
        )

        # Check that we're not trying to register a denied 3pid.
        #
        # the user-facing checks will probably already have happened in
        # /register/email/requestToken when we requested a 3pid, but that's not
        # guaranteed.
        #
        # Also check that we're not trying to register a 3pid that's already
        # been registered.
        #
        # This has probably happened in /register/email/requestToken as well,
        # but if a user hits this endpoint twice then clicks on each link from
        # the two activation emails, they would register the same 3pid twice.

        if auth_result:
            for login_type in [LoginType.EMAIL_IDENTITY, LoginType.MSISDN]:
                if login_type in auth_result:
                    medium = auth_result[login_type]['medium']
                    address = auth_result[login_type]['address']

                    if not (yield check_3pid_allowed(self.hs, medium, address)):
                        raise SynapseError(
                            403,
                            "Third party identifiers (email/phone numbers)" +
                            " are not authorized on this server",
                            Codes.THREEPID_DENIED,
                        )

<<<<<<< HEAD
                    existingUid = yield self.store.get_user_id_by_threepid(
                        medium, address,
                    )

                    if existingUid is not None:
                        raise SynapseError(
                            400,
                            "%s is already in use" % medium,
                            Codes.THREEPID_IN_USE,
                        )
=======
        if self.hs.config.register_mxid_from_3pid:
            # override the desired_username based on the 3PID if any.
            # reset it first to avoid folks picking their own username.
            desired_username = None

            # we should have an auth_result at this point if we're going to progress
            # to register the user (i.e. we haven't picked up a registered_user_id
            # from our session store), in which case get ready and gen the
            # desired_username
            if auth_result:
                if (
                    self.hs.config.register_mxid_from_3pid == 'email' and
                    LoginType.EMAIL_IDENTITY in auth_result
                ):
                    address = auth_result[LoginType.EMAIL_IDENTITY]['address']
                    desired_username = synapse.types.strip_invalid_mxid_characters(
                        address.replace('@', '-').lower()
                    )

                    # find a unique mxid for the account, suffixing numbers
                    # if needed
                    while True:
                        try:
                            yield self.registration_handler.check_username(
                                desired_username,
                                guest_access_token=guest_access_token,
                                assigned_user_id=registered_user_id,
                            )
                            # if we got this far we passed the check.
                            break
                        except SynapseError as e:
                            if e.errcode == Codes.USER_IN_USE:
                                m = re.match(r'^(.*?)(\d+)$', desired_username)
                                if m:
                                    desired_username = m.group(1) + str(
                                        int(m.group(2)) + 1
                                    )
                                else:
                                    desired_username += "1"
                            else:
                                # something else went wrong.
                                break

                    if self.hs.config.register_just_use_email_for_display_name:
                        desired_display_name = address
                    else:
                        # XXX: a nasty heuristic to turn an email address into
                        # a displayname, as part of register_mxid_from_3pid
                        parts = address.replace('.', ' ').split('@')
                        org_parts = parts[1].split(' ')

                        if org_parts[-2] == "matrix" and org_parts[-1] == "org":
                            org = "Tchap Admin"
                        elif org_parts[-2] == "gouv" and org_parts[-1] == "fr":
                            org = org_parts[-3] if len(org_parts) > 2 else org_parts[-2]
                        else:
                            org = org_parts[-2]

                        desired_display_name = (
                            capwords(parts[0]) + " [" + capwords(org) + "]"
                        )
                elif (
                    self.hs.config.register_mxid_from_3pid == 'msisdn' and
                    LoginType.MSISDN in auth_result
                ):
                    desired_username = auth_result[LoginType.MSISDN]['address']
                else:
                    raise SynapseError(
                        400, "Cannot derive mxid from 3pid; no recognised 3pid"
                    )

        if desired_username is not None:
            yield self.registration_handler.check_username(
                desired_username,
                guest_access_token=guest_access_token,
                assigned_user_id=registered_user_id,
            )
>>>>>>> 38e3d9ed

        if registered_user_id is not None:
            logger.info(
                "Already registered user ID %r for this session",
                registered_user_id
            )
            # don't re-register the threepids
            registered = False
        else:
            # NB: This may be from the auth handler and NOT from the POST
            assert_params_in_dict(params, ["password"])

            if not self.hs.config.register_mxid_from_3pid:
                desired_username = params.get("username", None)
            else:
                # we keep the original desired_username derived from the 3pid above
                pass

            guest_access_token = params.get("guest_access_token", None)

            # XXX: don't we need to validate these for length etc like we did on
            # the ones from the JSON body earlier on in the method?

            if desired_username is not None:
                desired_username = desired_username.lower()

            threepid = None
            if auth_result:
                threepid = auth_result.get(LoginType.EMAIL_IDENTITY)

            (registered_user_id, _) = yield self.registration_handler.register(
                localpart=desired_username,
                password=params.get("password", None),
                guest_access_token=guest_access_token,
                generate_token=False,
                default_display_name=desired_display_name,
                threepid=threepid,
                address=client_addr,
            )
            # Necessary due to auth checks prior to the threepid being
            # written to the db
            if threepid:
                if is_threepid_reserved(
                    self.hs.config.mau_limits_reserved_threepids, threepid
                ):
                    yield self.store.upsert_monthly_active_user(registered_user_id)

            if self.hs.config.shadow_server:
                yield self.registration_handler.shadow_register(
                    localpart=desired_username,
                    display_name=desired_display_name,
                    auth_result=auth_result,
                    params=params,
                )

            # remember that we've now registered that user account, and with
            #  what user ID (since the user may not have specified)
            self.auth_handler.set_session_data(
                session_id, "registered_user_id", registered_user_id
            )

            registered = True

        return_dict = yield self._create_registration_details(
            registered_user_id, params
        )

        if registered:
            yield self.registration_handler.post_registration_actions(
                user_id=registered_user_id,
                auth_result=auth_result,
                access_token=return_dict.get("access_token"),
                bind_email=params.get("bind_email"),
                bind_msisdn=params.get("bind_msisdn"),
            )

        defer.returnValue((200, return_dict))

    def on_OPTIONS(self, _):
        return 200, {}

    @defer.inlineCallbacks
    def _do_appservice_registration(
        self, username, password, display_name, as_token, body
    ):

        # FIXME: appservice_register() is horribly duplicated with register()
        # and they should probably just be combined together with a config flag.
        user_id = yield self.registration_handler.appservice_register(
            username, as_token, password, display_name
        )
        result = yield self._create_registration_details(user_id, body)

        auth_result = body.get('auth_result')
        if auth_result and LoginType.EMAIL_IDENTITY in auth_result:
            threepid = auth_result[LoginType.EMAIL_IDENTITY]
            yield self._register_email_threepid(
                user_id, threepid, result["access_token"],
                body.get("bind_email")
            )

        if auth_result and LoginType.MSISDN in auth_result:
            threepid = auth_result[LoginType.MSISDN]
            yield self._register_msisdn_threepid(
                user_id, threepid, result["access_token"],
                body.get("bind_msisdn")
            )

        defer.returnValue(result)

    @defer.inlineCallbacks
    def _do_shared_secret_registration(self, username, password, body):
        if not self.hs.config.registration_shared_secret:
            raise SynapseError(400, "Shared secret registration is not enabled")
        if not username:
            raise SynapseError(
                400, "username must be specified", errcode=Codes.BAD_JSON,
            )

        # use the username from the original request rather than the
        # downcased one in `username` for the mac calculation
        user = body["username"].encode("utf-8")

        # str() because otherwise hmac complains that 'unicode' does not
        # have the buffer interface
        got_mac = str(body["mac"])

        # FIXME this is different to the /v1/register endpoint, which
        # includes the password and admin flag in the hashed text. Why are
        # these different?
        want_mac = hmac.new(
            key=self.hs.config.registration_shared_secret.encode(),
            msg=user,
            digestmod=sha1,
        ).hexdigest()

        if not compare_digest(want_mac, got_mac):
            raise SynapseError(
                403, "HMAC incorrect",
            )

        (user_id, _) = yield self.registration_handler.register(
            localpart=username, password=password, generate_token=False,
        )

        result = yield self._create_registration_details(user_id, body)
        defer.returnValue(result)

    @defer.inlineCallbacks
    def _create_registration_details(self, user_id, params):
        """Complete registration of newly-registered user

        Allocates device_id if one was not given; also creates access_token.

        Args:
            (str) user_id: full canonical @user:id
            (object) params: registration parameters, from which we pull
                device_id, initial_device_name and inhibit_login
        Returns:
            defer.Deferred: (object) dictionary for response from /register
        """
        result = {
            "user_id": user_id,
            "home_server": self.hs.hostname,
        }
        if not params.get("inhibit_login", False):
            device_id = params.get("device_id")
            initial_display_name = params.get("initial_device_display_name")
            device_id, access_token = yield self.registration_handler.register_device(
                user_id, device_id, initial_display_name, is_guest=False,
            )

            result.update({
                "access_token": access_token,
                "device_id": device_id,
            })
        defer.returnValue(result)

    @defer.inlineCallbacks
    def _do_guest_registration(self, params, address=None):
        if not self.hs.config.allow_guest_access:
            raise SynapseError(403, "Guest access is disabled")
        user_id, _ = yield self.registration_handler.register(
            generate_token=False,
            make_guest=True,
            address=address,
        )

        # we don't allow guests to specify their own device_id, because
        # we have nowhere to store it.
        device_id = synapse.api.auth.GUEST_DEVICE_ID
        initial_display_name = params.get("initial_device_display_name")
        device_id, access_token = yield self.registration_handler.register_device(
            user_id, device_id, initial_display_name, is_guest=True,
        )

        defer.returnValue((200, {
            "user_id": user_id,
            "device_id": device_id,
            "access_token": access_token,
            "home_server": self.hs.hostname,
        }))


def register_servlets(hs, http_server):
    EmailRegisterRequestTokenRestServlet(hs).register(http_server)
    MsisdnRegisterRequestTokenRestServlet(hs).register(http_server)
    UsernameAvailabilityRestServlet(hs).register(http_server)
    RegisterRestServlet(hs).register(http_server)<|MERGE_RESOLUTION|>--- conflicted
+++ resolved
@@ -418,7 +418,6 @@
                             Codes.THREEPID_DENIED,
                         )
 
-<<<<<<< HEAD
                     existingUid = yield self.store.get_user_id_by_threepid(
                         medium, address,
                     )
@@ -429,7 +428,7 @@
                             "%s is already in use" % medium,
                             Codes.THREEPID_IN_USE,
                         )
-=======
+
         if self.hs.config.register_mxid_from_3pid:
             # override the desired_username based on the 3PID if any.
             # reset it first to avoid folks picking their own username.
@@ -507,7 +506,6 @@
                 guest_access_token=guest_access_token,
                 assigned_user_id=registered_user_id,
             )
->>>>>>> 38e3d9ed
 
         if registered_user_id is not None:
             logger.info(
