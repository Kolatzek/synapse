--- conflicted
+++ resolved
@@ -1,5 +1,6 @@
 # -*- coding: utf-8 -*-
 # Copyright 2014-2016 OpenMarket Ltd
+# Copyright 2019 New Vector Ltd.
 #
 # Licensed under the Apache License, Version 2.0 (the "License");
 # you may not use this file except in compliance with the License.
@@ -159,13 +160,9 @@
         # stream.
         pass
 
-<<<<<<< HEAD
     def build_and_send_edu(
         self, destination, edu_type, content, key=None, bucket_id=None
     ):
-=======
-    def build_and_send_edu(self, destination, edu_type, content, key=None):
->>>>>>> aba5eeab
         """As per TransactionQueue"""
         if destination == self.server_name:
             logger.info("Not sending EDU to ourselves")
