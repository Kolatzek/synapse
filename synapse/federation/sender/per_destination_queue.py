# -*- coding: utf-8 -*-
# Copyright 2014-2016 OpenMarket Ltd
# Copyright 2019 New Vector Ltd
#
# Licensed under the Apache License, Version 2.0 (the "License");
# you may not use this file except in compliance with the License.
# You may obtain a copy of the License at
#
#     http://www.apache.org/licenses/LICENSE-2.0
#
# Unless required by applicable law or agreed to in writing, software
# distributed under the License is distributed on an "AS IS" BASIS,
# WITHOUT WARRANTIES OR CONDITIONS OF ANY KIND, either express or implied.
# See the License for the specific language governing permissions and
# limitations under the License.
import datetime
import logging

from prometheus_client import Counter

from twisted.internet import defer

from synapse.api.errors import (
    FederationDeniedError,
    HttpResponseException,
    RequestSendFailed,
)
from synapse.events import EventBase
from synapse.federation.units import Edu
from synapse.handlers.presence import format_user_presence_state
from synapse.metrics import sent_transactions_counter
from synapse.metrics.background_process_metrics import run_as_background_process
from synapse.storage import UserPresenceState
from synapse.util.retryutils import NotRetryingDestination, get_retry_limiter

# This is defined in the Matrix spec and enforced by the receiver.
MAX_EDUS_PER_TRANSACTION = 100

logger = logging.getLogger(__name__)


sent_edus_counter = Counter(
    "synapse_federation_client_sent_edus", "Total number of EDUs successfully sent"
)

sent_edus_by_type = Counter(
    "synapse_federation_client_sent_edus_by_type",
    "Number of sent EDUs successfully sent, by event type",
    ["type"],
)


class PerDestinationQueue(object):
    """
    Manages the per-destination transmission queues.

    Args:
        hs (synapse.HomeServer):
        transaction_sender (TransactionManager):
        destination (str): the server_name of the destination that we are managing
            transmission for.
    """

    def __init__(self, hs, transaction_manager, destination):
        self._server_name = hs.hostname
        self._clock = hs.get_clock()
        self._store = hs.get_datastore()
        self._transaction_manager = transaction_manager

        self._destination = destination
        self.transmission_loop_running = False

        # a list of tuples of (pending pdu, order)
        self._pending_pdus = []  # type: list[tuple[EventBase, int]]
        self._pending_edus = []  # type: list[Edu]

        # Pending EDUs by their "key". Keyed EDUs are EDUs that get clobbered
        # based on their key (e.g. typing events by room_id)
        # Map of (edu_type, key) -> Edu
        self._pending_edus_keyed = {}  # type: dict[tuple[str, str], Edu]

        # Map of user_id -> UserPresenceState of pending presence to be sent to this
        # destination
        self._pending_presence = {}  # type: dict[str, UserPresenceState]

        # room_id -> receipt_type -> user_id -> receipt_dict
        self._pending_rrs = {}
        self._rrs_pending_flush = False

        # stream_id of last successfully sent to-device message.
        # NB: may be a long or an int.
        self._last_device_stream_id = 0

        # stream_id of last successfully sent device list update.
        self._last_device_list_stream_id = 0

    def __str__(self):
        return "PerDestinationQueue[%s]" % self._destination

    def pending_pdu_count(self):
        return len(self._pending_pdus)

    def pending_edu_count(self):
        return (
            len(self._pending_edus)
            + len(self._pending_presence)
            + len(self._pending_edus_keyed)
        )

    def send_pdu(self, pdu, order):
        """Add a PDU to the queue, and start the transmission loop if neccessary

        Args:
            pdu (EventBase): pdu to send
            order (int):
        """
        self._pending_pdus.append((pdu, order))
        self.attempt_new_transaction()

    def send_presence(self, states):
        """Add presence updates to the queue. Start the transmission loop if neccessary.

        Args:
            states (iterable[UserPresenceState]): presence to send
        """
        self._pending_presence.update({state.user_id: state for state in states})
        self.attempt_new_transaction()

    def queue_read_receipt(self, receipt):
        """Add a RR to the list to be sent. Doesn't start the transmission loop yet
        (see flush_read_receipts_for_room)

        Args:
            receipt (synapse.api.receipt_info.ReceiptInfo): receipt to be queued
        """
        self._pending_rrs.setdefault(receipt.room_id, {}).setdefault(
            receipt.receipt_type, {}
        )[receipt.user_id] = {"event_ids": receipt.event_ids, "data": receipt.data}

    def flush_read_receipts_for_room(self, room_id):
        # if we don't have any read-receipts for this room, it may be that we've already
        # sent them out, so we don't need to flush.
        if room_id not in self._pending_rrs:
            return
        self._rrs_pending_flush = True
        self.attempt_new_transaction()

    def send_keyed_edu(self, edu, key):
        self._pending_edus_keyed[(edu.edu_type, key)] = edu
        self.attempt_new_transaction()

    def send_edu(self, edu):
        self._pending_edus.append(edu)
        self.attempt_new_transaction()

    def attempt_new_transaction(self):
        """Try to start a new transaction to this destination

        If there is already a transaction in progress to this destination,
        returns immediately. Otherwise kicks off the process of sending a
        transaction in the background.
        """
        # list of (pending_pdu, deferred, order)
        if self.transmission_loop_running:
            # XXX: this can get stuck on by a never-ending
            # request at which point pending_pdus just keeps growing.
            # we need application-layer timeouts of some flavour of these
            # requests
            logger.debug("TX [%s] Transaction already in progress", self._destination)
            return

        logger.debug("TX [%s] Starting transaction loop", self._destination)

        run_as_background_process(
            "federation_transaction_transmission_loop",
            self._transaction_transmission_loop,
        )

    @defer.inlineCallbacks
    def _transaction_transmission_loop(self):
        pending_pdus = []
        try:
            self.transmission_loop_running = True

            # This will throw if we wouldn't retry. We do this here so we fail
            # quickly, but we will later check this again in the http client,
            # hence why we throw the result away.
            yield get_retry_limiter(self._destination, self._clock, self._store)

            pending_pdus = []
            while True:
                device_message_edus, device_stream_id, dev_list_id = (
                    # We have to keep 2 free slots for presence and rr_edus
                    yield self._get_new_device_messages(MAX_EDUS_PER_TRANSACTION - 2)
                )

                # BEGIN CRITICAL SECTION
                #
                # In order to avoid a race condition, we need to make sure that
                # the following code (from popping the queues up to the point
                # where we decide if we actually have any pending messages) is
                # atomic - otherwise new PDUs or EDUs might arrive in the
                # meantime, but not get sent because we hold the
                # transmission_loop_running flag.

                pending_pdus = self._pending_pdus

                # We can only include at most 50 PDUs per transactions
                pending_pdus, self._pending_pdus = pending_pdus[:50], pending_pdus[50:]

                pending_edus = []

                # We can only include at most 100 EDUs per transactions
                # rr_edus and pending_presence take at most one slot each
                pending_edus.extend(self._get_rr_edus(force_flush=False))
                pending_presence = self._pending_presence
                self._pending_presence = {}
                if pending_presence:
                    pending_edus.append(
                        Edu(
                            origin=self._server_name,
                            destination=self._destination,
                            edu_type="m.presence",
                            content={
                                "push": [
                                    format_user_presence_state(
                                        presence, self._clock.time_msec()
                                    )
                                    for presence in pending_presence.values()
                                ]
                            },
                        )
                    )

                pending_edus.extend(device_message_edus)
                pending_edus.extend(
                    self._pop_pending_edus(MAX_EDUS_PER_TRANSACTION - len(pending_edus))
                )
                while (
                    len(pending_edus) < MAX_EDUS_PER_TRANSACTION
                    and self._pending_edus_keyed
                ):
                    _, val = self._pending_edus_keyed.popitem()
                    pending_edus.append(val)

                if pending_pdus:
                    logger.debug(
                        "TX [%s] len(pending_pdus_by_dest[dest]) = %d",
                        self._destination,
                        len(pending_pdus),
                    )

                if not pending_pdus and not pending_edus:
                    logger.debug("TX [%s] Nothing to send", self._destination)
                    self._last_device_stream_id = device_stream_id
                    return

                # if we've decided to send a transaction anyway, and we have room, we
                # may as well send any pending RRs
                if len(pending_edus) < MAX_EDUS_PER_TRANSACTION:
                    pending_edus.extend(self._get_rr_edus(force_flush=True))

                # END CRITICAL SECTION

                success = yield self._transaction_manager.send_new_transaction(
                    self._destination, pending_pdus, pending_edus
                )
                if success:
                    sent_transactions_counter.inc()
                    sent_edus_counter.inc(len(pending_edus))
                    for edu in pending_edus:
                        sent_edus_by_type.labels(edu.edu_type).inc()
                    # Remove the acknowledged device messages from the database
                    # Only bother if we actually sent some device messages
                    if device_message_edus:
                        yield self._store.delete_device_msgs_for_remote(
                            self._destination, device_stream_id
                        )
                        logger.info(
                            "Marking as sent %r %r", self._destination, dev_list_id
                        )
                        yield self._store.mark_as_sent_devices_by_remote(
                            self._destination, dev_list_id
                        )

                    self._last_device_stream_id = device_stream_id
                    self._last_device_list_stream_id = dev_list_id
                else:
                    break
        except NotRetryingDestination as e:
            logger.debug(
                "TX [%s] not ready for retry yet (next retry at %s) - "
                "dropping transaction for now",
                self._destination,
                datetime.datetime.fromtimestamp(
                    (e.retry_last_ts + e.retry_interval) / 1000.0
                ),
            )
        except FederationDeniedError as e:
            logger.info(e)
        except HttpResponseException as e:
            logger.warning(
                "TX [%s] Received %d response to transaction: %s",
                self._destination,
                e.code,
                e,
            )
        except RequestSendFailed as e:
            logger.warning(
                "TX [%s] Failed to send transaction: %s", self._destination, e
            )

            for p, _ in pending_pdus:
                logger.info(
                    "Failed to send event %s to %s", p.event_id, self._destination
                )
        except Exception:
            logger.exception("TX [%s] Failed to send transaction", self._destination)
            for p, _ in pending_pdus:
                logger.info(
                    "Failed to send event %s to %s", p.event_id, self._destination
                )
        finally:
            # We want to be *very* sure we clear this after we stop processing
            self.transmission_loop_running = False

    def _get_rr_edus(self, force_flush):
        if not self._pending_rrs:
            return
        if not force_flush and not self._rrs_pending_flush:
            # not yet time for this lot
            return

        edu = Edu(
            origin=self._server_name,
            destination=self._destination,
            edu_type="m.receipt",
            content=self._pending_rrs,
        )
        self._pending_rrs = {}
        self._rrs_pending_flush = False
        yield edu

    def _pop_pending_edus(self, limit):
        pending_edus = self._pending_edus
        pending_edus, self._pending_edus = pending_edus[:limit], pending_edus[limit:]
        return pending_edus

    @defer.inlineCallbacks
    def _get_new_device_messages(self, limit):
        last_device_list = self._last_device_list_stream_id
        # Will return at most 20 entries
        now_stream_id, results = yield self._store.get_devices_by_remote(
            self._destination, last_device_list
        )
        edus = [
            Edu(
                origin=self._server_name,
                destination=self._destination,
                edu_type="m.device_list_update",
                content=content,
            )
            for content in results
        ]

<<<<<<< HEAD
        last_device_list = self._last_device_list_stream_id
        now_stream_id, results = yield self._store.get_devices_by_remote(
            self._destination, last_device_list, MAX_EDUS_PER_TRANSACTION
=======
        assert len(edus) <= limit, "get_devices_by_remote returned too many EDUs"

        last_device_stream_id = self._last_device_stream_id
        to_device_stream_id = self._store.get_to_device_stream_token()
        contents, stream_id = yield self._store.get_new_device_msgs_for_remote(
            self._destination,
            last_device_stream_id,
            to_device_stream_id,
            limit - len(edus),
>>>>>>> c2bb7476
        )
        edus.extend(
            Edu(
                origin=self._server_name,
                destination=self._destination,
                edu_type="m.direct_to_device",
                content=content,
            )
            for content in contents
        )

        defer.returnValue((edus, stream_id, now_stream_id))<|MERGE_RESOLUTION|>--- conflicted
+++ resolved
@@ -351,7 +351,7 @@
         last_device_list = self._last_device_list_stream_id
         # Will return at most 20 entries
         now_stream_id, results = yield self._store.get_devices_by_remote(
-            self._destination, last_device_list
+            self._destination, last_device_list, limit=limit - 1,
         )
         edus = [
             Edu(
@@ -363,11 +363,6 @@
             for content in results
         ]
 
-<<<<<<< HEAD
-        last_device_list = self._last_device_list_stream_id
-        now_stream_id, results = yield self._store.get_devices_by_remote(
-            self._destination, last_device_list, MAX_EDUS_PER_TRANSACTION
-=======
         assert len(edus) <= limit, "get_devices_by_remote returned too many EDUs"
 
         last_device_stream_id = self._last_device_stream_id
@@ -377,7 +372,6 @@
             last_device_stream_id,
             to_device_stream_id,
             limit - len(edus),
->>>>>>> c2bb7476
         )
         edus.extend(
             Edu(
