--- conflicted
+++ resolved
@@ -74,36 +74,18 @@
             self.assertEqual(
                 master_result,
                 expected_result,
-<<<<<<< HEAD
-                "Expected master result to be %r but was %r" % (
-                    expected_result, master_result
-                ),
-=======
                 "Expected master result to be %r but was %r"
                 % (expected_result, master_result),
->>>>>>> 2e1129b5
             )
             self.assertEqual(
                 slaved_result,
                 expected_result,
-<<<<<<< HEAD
-                "Expected slave result to be %r but was %r" % (
-                    expected_result, slaved_result
-                ),
-=======
                 "Expected slave result to be %r but was %r"
                 % (expected_result, slaved_result),
->>>>>>> 2e1129b5
             )
         self.assertEqual(
             master_result,
             slaved_result,
-<<<<<<< HEAD
-            "Slave result %r does not match master result %r" % (
-                slaved_result, master_result
-            ),
-=======
             "Slave result %r does not match master result %r"
             % (slaved_result, master_result),
->>>>>>> 2e1129b5
         )