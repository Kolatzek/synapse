--- conflicted
+++ resolved
@@ -15,17 +15,13 @@
 
 import json
 
-<<<<<<< HEAD
 from mock import Mock
 
 from twisted.internet import defer
 
-from synapse.rest.client.v1 import admin, login, room
-from synapse.rest.client.v2_alpha import account
-=======
 import synapse.rest.admin
 from synapse.rest.client.v1 import login, room
->>>>>>> 2e1129b5
+from synapse.rest.client.v2_alpha import account
 
 from tests import unittest
 
@@ -34,12 +30,8 @@
     """Tests that 3PID lookup attempts fail when the HS's config disallows them."""
 
     servlets = [
-<<<<<<< HEAD
         account.register_servlets,
-        admin.register_servlets,
-=======
         synapse.rest.admin.register_servlets_for_client_rest_resource,
->>>>>>> 2e1129b5
         room.register_servlets,
         login.register_servlets,
     ]
@@ -118,7 +110,7 @@
 
     servlets = [
         account.register_servlets,
-        admin.register_servlets,
+        synapse.rest.admin.register_servlets_for_client_rest_resource,
         room.register_servlets,
         login.register_servlets,
     ]
@@ -151,11 +143,7 @@
 
     def test_3pid_invite_enabled(self):
         request, channel = self.make_request(
-<<<<<<< HEAD
             b"POST", "/createRoom", b"{}", access_token=self.tok,
-=======
-            b"POST", "/createRoom", b"{}", access_token=tok
->>>>>>> 2e1129b5
         )
         self.render(request)
         self.assertEquals(channel.result["code"], b"200", channel.result)
@@ -169,7 +157,6 @@
         request_data = json.dumps(params)
         request_url = ("/rooms/%s/invite" % (room_id)).encode('ascii')
         request, channel = self.make_request(
-<<<<<<< HEAD
             b"POST", request_url, request_data, access_token=self.tok,
         )
         self.render(request)
@@ -181,9 +168,6 @@
                 "address": "test@example.com",
                 "medium": "email",
             },
-=======
-            b"POST", request_url, request_data, access_token=tok
->>>>>>> 2e1129b5
         )
 
     def test_3pid_lookup_enabled(self):
